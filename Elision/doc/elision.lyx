#LyX 2.0 created this file. For more info see http://www.lyx.org/
\lyxformat 413
\begin_document
\begin_header
\textclass amsbook
\begin_preamble
%%\usepackage{minted}
\usepackage{tipa}
\definecolor{shadecolor}{rgb}{0.8,0.8,1}
\sloppypar
%\usepackage{nameref}
\usepackage{fancybox}
\newenvironment{elision}{%
\VerbatimEnvironment
\begin{lstlisting}%
}{%
\end{lstlisting}%
}
\definecolor{listing}{RGB}{224,224,224}
\end_preamble
\use_default_options true
\begin_modules
theorems-ams
eqs-within-sections
figs-within-sections
\end_modules
\maintain_unincluded_children false
\language english
\language_package default
\inputencoding auto
\fontencoding global
\font_roman default
\font_sans default
\font_typewriter default
\font_default_family default
\use_non_tex_fonts false
\font_sc false
\font_osf false
\font_sf_scale 100
\font_tt_scale 100

\graphics default
\default_output_format default
\output_sync 0
\bibtex_command default
\index_command default
\paperfontsize 11
\spacing single
\use_hyperref false
\papersize default
\use_geometry true
\use_amsmath 1
\use_esint 1
\use_mhchem 1
\use_mathdots 1
\cite_engine basic
\use_bibtopic false
\use_indices false
\paperorientation portrait
\suppress_date false
\use_refstyle 1
\boxbgcolor #3ebcbc
\index Index
\shortcut idx
\color #008000
\end_index
\leftmargin 1in
\topmargin 1in
\rightmargin 1in
\bottommargin 1in
\secnumdepth 3
\tocdepth 3
\paragraph_separation indent
\paragraph_indentation default
\quotes_language english
\papercolumns 1
\papersides 1
\paperpagestyle default
\listings_params "backgroundcolor={\color{listing}},basewidth={.5em},basicstyle={\ttfamily\small},columns=fixed,commentstyle={\color{blue}\emph},language=Java,morecomment={[l]{e>}},morecomment={[l]{q>}},morecomment={[l]{\ >}},numbers=none"
\tracking_changes false
\output_changes false
\html_math_output 0
\html_css_as_file 0
\html_be_strict false
\end_header

\begin_body

\begin_layout Title
Elision User Guide
\end_layout

\begin_layout Dedicatory
Version @VERSION@ Build @BUILD@
\end_layout

\begin_layout Standard

\series bold
\shape italic
\size larger
\begin_inset ERT
status open

\begin_layout Plain Layout


\backslash
makebox[0pt][r]{nominatim}
\end_layout

\end_inset


\end_layout

\begin_layout Standard
Linguistically, an 
\emph on
elision
\emph default
 (
\begin_inset ERT
status open

\begin_layout Plain Layout

i'liZH
\backslash
textipa{@}n
\end_layout

\end_inset

) is the omission of sounds from an utterance to create a result that is
 (typically) easier to pronounce.
 Contractions are examples of elisions.
 Elision can also refer to omissions in books and films.
 Finally, it may mean the process of joining or merging together abstract
 ideas.
\end_layout

\begin_layout Standard
\begin_inset CommandInset toc
LatexCommand tableofcontents

\end_inset


\end_layout

\begin_layout Standard
Elision is distributed under the following modified BSD 
\begin_inset Quotes eld
\end_inset

two clause
\begin_inset Quotes erd
\end_inset

 license.
\end_layout

\begin_layout LyX-Code
      _ _     _
\end_layout

\begin_layout LyX-Code
  ___| (_)___(_) ___  _ __
\end_layout

\begin_layout LyX-Code
 / _ 
\backslash
 | / __| |/ _ 
\backslash
| '_ 
\backslash

\end_layout

\begin_layout LyX-Code
|  __/ | 
\backslash
__ 
\backslash
 | (_) | | | |
\end_layout

\begin_layout LyX-Code
 
\backslash
___|_|_|___/_|
\backslash
___/|_| |_|
\end_layout

\begin_layout LyX-Code
The Elision Term Rewriter
\end_layout

\begin_layout LyX-Code

\end_layout

\begin_layout LyX-Code
Copyright (c) 2012 by UT-Battelle, LLC.
\end_layout

\begin_layout LyX-Code
All rights reserved.
\end_layout

\begin_layout LyX-Code

\end_layout

\begin_layout LyX-Code
Redistribution and use in source and binary forms, with or without
\end_layout

\begin_layout LyX-Code
modification, are permitted provided that the following conditions are met:
\end_layout

\begin_layout LyX-Code

\end_layout

\begin_layout LyX-Code
1.
 Redistributions of source code must retain the above copyright notice,
 this
\end_layout

\begin_layout LyX-Code
   list of conditions and the following disclaimer.
\end_layout

\begin_layout LyX-Code
2.
 Redistributions in binary form must reproduce the above copyright notice,
\end_layout

\begin_layout LyX-Code
   this list of conditions and the following disclaimer in the documentation
\end_layout

\begin_layout LyX-Code
   and/or other materials provided with the distribution.
\end_layout

\begin_layout LyX-Code

\end_layout

\begin_layout LyX-Code
Collection of administrative costs for redistribution of the source code
 or
\end_layout

\begin_layout LyX-Code
binary form is allowed.
 However, collection of a royalty or other fee in excess
\end_layout

\begin_layout LyX-Code
of good faith amount for cost recovery for such redistribution is prohibited.
\end_layout

\begin_layout LyX-Code

\end_layout

\begin_layout LyX-Code
THIS SOFTWARE IS PROVIDED BY THE COPYRIGHT HOLDERS AND CONTRIBUTORS "AS
 IS"
\end_layout

\begin_layout LyX-Code
AND ANY EXPRESS OR IMPLIED WARRANTIES, INCLUDING, BUT NOT LIMITED TO, THE
\end_layout

\begin_layout LyX-Code
IMPLIED WARRANTIES OF MERCHANTABILITY AND FITNESS FOR A PARTICULAR PURPOSE
\end_layout

\begin_layout LyX-Code
ARE DISCLAIMED.
 IN NO EVENT SHALL THE COPYRIGHT HOLDER, THE DOE, OR
\end_layout

\begin_layout LyX-Code
CONTRIBUTORS BE LIABLE FOR ANY DIRECT, INDIRECT, INCIDENTAL, SPECIAL,
\end_layout

\begin_layout LyX-Code
EXEMPLARY, OR CONSEQUENTIAL DAMAGES (INCLUDING, BUT NOT LIMITED TO,
\end_layout

\begin_layout LyX-Code
PROCUREMENT OF SUBSTITUTE GOODS OR SERVICES; LOSS OF USE, DATA, OR PROFITS;
\end_layout

\begin_layout LyX-Code
OR BUSINESS INTERRUPTION) HOWEVER CAUSED AND ON ANY THEORY OF LIABILITY,
\end_layout

\begin_layout LyX-Code
WHETHER IN CONTRACT, STRICT LIABILITY, OR TORT (INCLUDING NEGLIGENCE OR
\end_layout

\begin_layout LyX-Code
OTHERWISE) ARISING IN ANY WAY OUT OF THE USE OF THIS SOFTWARE, EVEN IF
\end_layout

\begin_layout LyX-Code
ADVISED OF THE POSSIBILITY OF SUCH DAMAGE.
\end_layout

\begin_layout Chapter
Installation
\end_layout

\begin_layout Standard
This chapter explains how to build the Elision rewriter.
 Information about the rewriter can be obtained by visiting 
\begin_inset Flex URL
status collapsed

\begin_layout Plain Layout

http://stacyprowell.com/wiki/doku.php?id=elision
\end_layout

\end_inset

.
 This page contains a frequently updated version, along with documentation
 links and a link to Elision's github page at 
\begin_inset Flex URL
status collapsed

\begin_layout Plain Layout

https://github.com/sprowell/elision
\end_layout

\end_inset

.
\end_layout

\begin_layout Standard
Elision contains Parboiled, a parser expression grammar (PEG) library.
 See 
\begin_inset Flex URL
status collapsed

\begin_layout Plain Layout

https://github.com/sirthias/parboiled/wiki
\end_layout

\end_inset

 for details, including the license agreement.
 The Elision REPL uses JLine, a Java library for handling console input.
 See 
\begin_inset Flex URL
status collapsed

\begin_layout Plain Layout

https://github.com/jline/jline2
\end_layout

\end_inset

 for details, including the license agreement.
 Note that Elision actually uses the modified version of JLine built for
 the Scala REPL and distributed with Scala.
\end_layout

\begin_layout Section
Prerequisites
\end_layout

\begin_layout Standard
Elision requires Scala 2.9 or later to build.
 Be careful with later versions of Scala as the language is still changing
 quite a bit.
 Java 6 or later and Apache Ant 1.8 or later are also prerequisites.
\end_layout

\begin_layout Enumerate
Install the Java 6 (or later) SDK.
 Visit 
\begin_inset Flex URL
status collapsed

\begin_layout Plain Layout

http://java.oracle.com
\end_layout

\end_inset

 to download the correct version for your platform.
\end_layout

\begin_layout Enumerate
Install Scala 2.9.1 (or later).
 Visit 
\begin_inset Flex URL
status collapsed

\begin_layout Plain Layout

http://www.scala-lang.org
\end_layout

\end_inset

 to download the Scala distribution.
\end_layout

\begin_layout Enumerate
Set the environment variable 
\family typewriter
SCALA_HOME
\family default
 to point to the root folder of your Scala installation (the folder that
 contains the 
\family typewriter
bin
\family default
 and 
\family typewriter
lib
\family default
 folders).
\end_layout

\begin_deeper
\begin_layout Enumerate
On Windows platforms you should edit the environment variable settings under
 System, and add 
\family typewriter
%SCALA_HOME%
\backslash
bin
\family default
 to the 
\family typewriter
Path
\family default
 environment variable.
 Open 
\family sans
System Properties
\family default
 and click 
\family sans
Advanced system settings
\family default
.
 Then on the 
\family sans
Advanced
\family default
 tab click 
\family sans
Environment Variables...

\family default
 Under 
\family sans
System Variables
\family default
 click 
\family sans
New...
\end_layout

\begin_deeper
\begin_layout Standard
\begin_inset Tabular
<lyxtabular version="3" rows="2" columns="2">
<features tabularvalignment="middle">
<column alignment="center" valignment="top" width="0">
<column alignment="center" valignment="top" width="0">
<row>
<cell alignment="center" valignment="top" topline="true" leftline="true" usebox="none">
\begin_inset Text

\begin_layout Plain Layout

\family sans
Variable name
\end_layout

\end_inset
</cell>
<cell alignment="center" valignment="top" topline="true" leftline="true" rightline="true" usebox="none">
\begin_inset Text

\begin_layout Plain Layout

\family sans
Variable value
\end_layout

\end_inset
</cell>
</row>
<row>
<cell alignment="center" valignment="top" topline="true" bottomline="true" leftline="true" usebox="none">
\begin_inset Text

\begin_layout Plain Layout

\family typewriter
SCALA_HOME
\end_layout

\end_inset
</cell>
<cell alignment="center" valignment="top" topline="true" bottomline="true" leftline="true" rightline="true" usebox="none">
\begin_inset Text

\begin_layout Plain Layout

\family typewriter
C:
\backslash
scala
\end_layout

\end_inset
</cell>
</row>
</lyxtabular>

\end_inset


\end_layout

\begin_layout Standard
You should replace 
\family typewriter
C:
\backslash
scala
\family default
 with the directory where you installed Scala.
 Next edit the value for 
\family typewriter
Path
\family default
 
\emph on
carefully
\emph default
 to add 
\family typewriter
;%SCALA_HOME%
\backslash
bin
\family default
 on the end.
\end_layout

\end_deeper
\begin_layout Enumerate
On MacOS X platforms you can edit the environment plist 
\emph on
or
\emph default
 follow the directions for UNIX below.
 You can do this from the Terminal prompt with 
\family typewriter
open ~/.MacOSX/environment.plist
\family default
.
 This will open the environment settings in the 
\family sans
Property List Editor
\family default
.
 Add a new 
\family sans
Item
\family default
 at the top level.
\end_layout

\begin_deeper
\begin_layout Standard
\begin_inset Tabular
<lyxtabular version="3" rows="2" columns="3">
<features tabularvalignment="middle">
<column alignment="center" valignment="top" width="0">
<column alignment="center" valignment="top" width="0">
<column alignment="center" valignment="top" width="0">
<row>
<cell alignment="center" valignment="top" topline="true" leftline="true" usebox="none">
\begin_inset Text

\begin_layout Plain Layout

\family sans
Key
\end_layout

\end_inset
</cell>
<cell alignment="center" valignment="top" topline="true" leftline="true" usebox="none">
\begin_inset Text

\begin_layout Plain Layout

\family sans
Type
\end_layout

\end_inset
</cell>
<cell alignment="center" valignment="top" topline="true" leftline="true" rightline="true" usebox="none">
\begin_inset Text

\begin_layout Plain Layout

\family sans
Value
\end_layout

\end_inset
</cell>
</row>
<row>
<cell alignment="center" valignment="top" topline="true" bottomline="true" leftline="true" usebox="none">
\begin_inset Text

\begin_layout Plain Layout

\family typewriter
SCALA_HOME
\end_layout

\end_inset
</cell>
<cell alignment="center" valignment="top" topline="true" bottomline="true" leftline="true" usebox="none">
\begin_inset Text

\begin_layout Plain Layout
String
\end_layout

\end_inset
</cell>
<cell alignment="center" valignment="top" topline="true" bottomline="true" leftline="true" rightline="true" usebox="none">
\begin_inset Text

\begin_layout Plain Layout

\family typewriter
/usr/local/scala
\end_layout

\end_inset
</cell>
</row>
</lyxtabular>

\end_inset


\end_layout

\begin_layout Standard
You should replace 
\family typewriter
/usr/local/scala
\family default
 with the directory where you installed Scala.
 Next edit the value for 
\family typewriter
PATH
\family default
 
\emph on
carefully
\emph default
 to add 
\family typewriter
:$SCALA_HOME/bin
\family default
 on the end.
\end_layout

\end_deeper
\begin_layout Enumerate
On modern UNIX systems (including MacOS X) and most Linux systems you can
 create a 
\family typewriter
/etc/profile.d/scala.sh
\family default
 file with the following content:
\end_layout

\begin_deeper
\begin_layout LyX-Code
# Add Scala
\begin_inset Newline newline
\end_inset

export SCALA_HOME=/usr/local/scala
\begin_inset Newline newline
\end_inset

PATH=${PATH}:$SCALA_HOME/bin
\end_layout

\begin_layout Standard
You should replace 
\family typewriter
/usr/local/scala
\family default
 with the directory where you installed Scala.
\end_layout

\end_deeper
\end_deeper
\begin_layout Enumerate
(Optional) It is recommended to get the Scala developer documentation package.
 After you have installed Scala, run the following command at the prompt.
 If you have installed Scala in a folder owned by root on Linux or UNIX,
 you will need to precede the command with 
\family typewriter
sudo
\family default
.
\begin_inset Newline newline
\end_inset


\family typewriter
sbaz install scala-devel-docs
\end_layout

\begin_layout Enumerate
Install Apache Ant 1.8 (or later).
 Visit 
\begin_inset Flex URL
status collapsed

\begin_layout Plain Layout

http://ant.apache.org
\end_layout

\end_inset

 to download the Ant distribution.
\end_layout

\begin_layout Enumerate
If you want to use Eclipse, you should install Eclipse Indigo (or later).
\end_layout

\begin_layout Section
Building
\end_layout

\begin_layout Standard
To build the Elision jar file, 
\family typewriter
cd
\family default
 to the root folder of the Elision distribution and run the command 
\family typewriter
ant
\family default
.
 This will build the jar file.
 If you want to build the API documentation, then run the command 
\family typewriter
ant docs
\family default
.
 To do both, use 
\family typewriter
ant all
\family default
.
 To see what other targets are available, use 
\family typewriter
ant -p
\family default
.
\end_layout

\begin_layout Section
REPL
\end_layout

\begin_layout Standard
Elision comes with a read, evaluate, print loop interpreter (a REPL).
 You can start it in any of the following ways.
\end_layout

\begin_layout Itemize
Use the 
\family typewriter
repl.sh
\family default
 script found in the root folder of the Elision distribution.
 This starts the REPL using the compiled class files in the 
\family typewriter
bin
\family default
 folder, and is the best way to run it if you are using a continuous build
 system such as Eclipse.
 If you try to run the REPL this way while Eclipse is compiling, you will
 get missing class file errors.
 Just wait for Eclipse to finish compiling.
\end_layout

\begin_layout Itemize
To run the REPL from the jar file, execute the command 
\family typewriter
scala elision.jar
\family default
.
 If the Scala library is available in 
\family typewriter
scala-library.jar
\family default
 then you can also run it with 
\family typewriter
java -cp scala-library.jar -jar elision.jar
\family default
.
 You must have built the jar file to use this method, and must update it
 each time you make changes.
\end_layout

\begin_layout Itemize
To start the REPL from inside a program, invoke the 
\family typewriter
ornl.elision.repl.Repl.run()
\family default
 method.
\end_layout

\begin_layout Standard
To exit from the REPL use 
\family typewriter
:quit
\family default
.
 To get help use 
\family typewriter
help()
\family default
.
 The REPL is the subject of 
\begin_inset CommandInset ref
LatexCommand formatted
reference "chap:Interacting-with-the"

\end_inset

.
\end_layout

\begin_layout Section
Emacs, Notepad-Plus, and Others
\end_layout

\begin_layout Standard
Most editors now come with a Scala mode installed.
 In case yours does not, you should look in the Scala distribution under
 
\family typewriter
misc/scala-tool-support
\family default
.
 We will provide some instructions for Emacs here.
\end_layout

\begin_layout Standard
The Emacs mode works for Emacs 21.1or later, and does not work on XEmacs.
 Things change; consult the 
\family typewriter
README
\family default
 file in the folder for current details.
 It is suggested you leave these files in place so they get magically updated
 when the next version of Scala is installed.
\end_layout

\begin_layout Standard
In your Emacs startup file (typically 
\family typewriter
~/.emacs
\family default
 on Linux or UNIX) add the following two lines.
\end_layout

\begin_layout Standard
\begin_inset listings
lstparams "language=Lisp"
inline false
status open

\begin_layout Plain Layout

(add-to-list 'load-path
\end_layout

\begin_layout Plain Layout

  "/usr/local/scala/misc/scala-tool-support/emacs")
\end_layout

\begin_layout Plain Layout

(require 'scala-mode-auto)
\end_layout

\end_inset


\end_layout

\begin_layout Standard
Adjust the second line as necessary to point to your Scala installation.
 Now restart Emacs, and you should get the Scala mode when you open a file
 ending with 
\family typewriter
.scala
\family default
.
 You can compile the 
\family typewriter
.el
\family default
 files to 
\family typewriter
.elc
\family default
 files using the provided 
\family typewriter
Makefile
\family default
, but be sure to run 
\family typewriter
make
\family default
 each time you update.
\end_layout

\begin_layout Section
Eclipse
\end_layout

\begin_layout Standard
The root folder of the Elision distribution contains an Eclipse project.
 Before you attempt to import it into Eclipse you should do the following.
\end_layout

\begin_layout Itemize
Install the 
\series bold
Scala IDE
\series default
.
 At present the version of the Scala IDE for Scala 2.9 can be found at the
 update site 
\begin_inset CommandInset href
LatexCommand href
target "http://download.scala-ide.org/releases-29/stable/site"

\end_inset

.
 Visit 
\begin_inset Flex URL
status collapsed

\begin_layout Plain Layout

http://scala-ide.org
\end_layout

\end_inset

 for the latest version, documentation, etc.
\end_layout

\begin_layout Standard
That is all that is required.
 You may optionally install the following helpful plugins.
\end_layout

\begin_layout Itemize

\series bold
ShellEd
\series default
 is an excellent editor for working with shell scripts, but at present it
 only works with Eclipse Indigo.
 You can find out more at 
\begin_inset Flex URL
status collapsed

\begin_layout Plain Layout

http://sourceforge.net/apps/trac/shelled
\end_layout

\end_inset

.
 To install ShellEd you need to install components from the Linux Tools.
 The update site is 
\begin_inset Flex URL
status collapsed

\begin_layout Plain Layout

http://download.eclipse.org/technology/linuxtools/update
\end_layout

\end_inset

.
 Add this update site first, but do not install anything.
 The update site for ShellEd is 
\begin_inset Flex URL
status collapsed

\begin_layout Plain Layout

https://downloads.sourceforge.net/project/shelled/shelled/ShellEd%202.0.1/update
\end_layout

\end_inset

.
 After adding the update site for the Linux Tools, add this update site
 and then install ShellEd; it will resolve the dependencies and get the
 components from the Linux Tools that are actually required.
\end_layout

\begin_layout Itemize

\series bold
Copyright Wizard
\series default
 can be used to automatically and quickly update the copyrights on all files
 and to make sure all new files have the correct copyright information.
 The distribution includes a configuration file for Copyright Wizard that
 will be automatically discovered if you install Copyright Wizard.
 Find out more at 
\begin_inset Flex URL
status collapsed

\begin_layout Plain Layout

http://www.wdev91.com/?p=cpw
\end_layout

\end_inset

.
 The update site is 
\begin_inset Flex URL
status collapsed

\begin_layout Plain Layout

http://www.wdev91.com/update
\end_layout

\end_inset

.
\end_layout

\begin_layout Standard
Once you have installed the Scala IDE plugin, do the following.
\end_layout

\begin_layout Enumerate
Unpack the Elision distribution into an Eclipse workspace, or create a 
\family typewriter
workspace
\family default
 folder and place the 
\family typewriter
Elision
\family default
 folder in it.
\end_layout

\begin_layout Enumerate
Start Eclipse.
 You will probably be prompted to run the Scala Setup Diagnostics.
 Click Yes to run them.
 Make sure you open Eclipse in the correct workspace containing the Elision
 distribution.
\end_layout

\begin_layout Enumerate
Go to the workbench.
 Right-click in the package explorer and choose New and then Project.
 In the New Project wizard expand Scala Wizards and select Scala Project.
 Click Next.
\end_layout

\begin_layout Enumerate
In the New Scala Project dialog enter Elision as the project name.
 If you have done everything correctly you should see a note at the bottom
 of the dialog telling you the wizard is about to automatically configure
 the project based on the existing source.
 This is what you want, so click Finish.
\end_layout

\begin_layout Enumerate
You may be asked if you want to switch to the Scala perspective.
 You do, so click Yes.
\end_layout

\begin_layout Standard
At this point Elision should automatically build, and you are ready to start
 working with the code or running the REPL using 
\family typewriter
repl.sh
\family default
.
\end_layout

\begin_layout Section
Scala Code
\end_layout

\begin_layout Standard
Elision is written in Scala, and provides a Scala API.
 Discussions of the Scala API are highlighted in blue.
\end_layout

\begin_layout Standard
\noindent
\begin_inset Box Shaded
position "t"
hor_pos "c"
has_inner_box 0
inner_pos "t"
use_parbox 0
use_makebox 0
width "100col%"
special "none"
height "1in"
height_special "totalheight"
status open

\begin_layout Subsection*
Scala
\end_layout

\begin_layout Plain Layout
Elision's classes live in packages under 
\family typewriter
ornl.elision
\family default
.
 Throughout this document packages, classes, objects, traits, etc., will
 be discussed in reference to this top-level package.
 Thus 
\family typewriter
core.BasicAtom
\family default
 refers to the fully-qualified class name (FQCN) 
\family typewriter
ornl.elision.core.BasicAtom
\family default
.
\end_layout

\end_inset


\end_layout

\begin_layout Chapter
\begin_inset CommandInset label
LatexCommand label
name "chap:Interacting-with-the"

\end_inset

Interacting with the REPL
\end_layout

\begin_layout Standard
The REPL is Elision's read, evaluate, print loop.
 It provides a way to interact directly with the rewriter.
\end_layout

\begin_layout Section
Starting the REPL
\end_layout

\begin_layout Standard
You can start the REPL in any of the following ways.
\end_layout

\begin_layout Itemize
Use the 
\family typewriter
repl.sh
\family default
 script found in the root folder of the Elision distribution.
 This starts the REPL using the compiled class files in the 
\family typewriter
bin
\family default
 folder, and is the best way to run it if you are using a continuous build
 system such as Eclipse.
\end_layout

\begin_layout Itemize
To run the REPL from the jar file, execute the command 
\family typewriter
scala elision.jar
\family default
.
 If the Scala library is available in 
\family typewriter
scala-library.jar
\family default
 then you can also run it with 
\family typewriter
java -cp scala-library.jar -jar elision.jar
\family default
.
\end_layout

\begin_layout Itemize
To start the REPL from inside a program, invoke the 
\family typewriter
ornl.elision.repl.Repl.run()
\family default
 method.
 This is useful from the Scala prompt, assuming you have the correct 
\family typewriter
CLASSPATH
\family default
.
 You can use the 
\family typewriter
run.sh
\family default
 script found in the Elision root to start Scala with the correct 
\family typewriter
CLASSPATH
\family default
.
\end_layout

\begin_layout Standard
All of these methods will display the Elision banner and present you with
 the REPL prompt 
\family typewriter
e>
\family default
.
 You can enter text to be evaluated as an Elision atom (described in later
 sections), interact with the history (using the up and down arrow keys),
 or edit the current line.
 Pressing Enter submits the line to the Elision parser for evaluation.
\end_layout

\begin_layout Standard
The most useful commands to know immediately are 
\family typewriter
help()
\family default
 (to get help) and 
\family typewriter
:quit
\family default
 (to quit).
\end_layout

\begin_layout Standard
The REPL commands (with the exception of 
\family typewriter
:quit
\family default
 and history recall) are actually Elision operators (see 
\begin_inset CommandInset ref
LatexCommand formatted
reference "chap:Operators"

\end_inset

).
 As such you must follow them with parentheses; otherwise the Elision REPL
 will interpret them as symbols.
 Try 
\family typewriter
history
\family default
 and then try 
\family typewriter
history()
\family default
.
\begin_inset Foot
status collapsed

\begin_layout Plain Layout
It is permissible to put spaces between the operator name and the opening
 parenthesis: 
\family typewriter
history ()
\family default
.
 This can lead to trouble.
 Suppose you want to have the symbol 
\family typewriter
fred
\family default
 followed by a parenthesized expression: 
\family typewriter
fred (5).$x
\family default
.
 Here the parentheses are necessary to prevent the parser from interpreting
 the dot as a decimal point.
 Unfortunately this will not work the way you might expect.
 The system will parse this as 
\family typewriter
(fred(5)).$x
\family default
.
 To prevent this, put parentheses around 
\family typewriter
fred
\family default
: 
\family typewriter
(fred) (5).$x
\family default
.
\end_layout

\end_inset


\end_layout

\begin_layout Standard
The REPL reads zero or more atoms per line, evaluates them, and displays
 the output.
 Several atoms can be present on a single line; in that case the REPL displays
 each one.
\end_layout

\begin_layout Standard
Atoms can span multiple lines.
 If a parenthesis, brace, or quotation mark is open at the end of the line,
 then the REPL will prompt for additional input with the prompt 
\family typewriter
>
\family default
.
 The newlines are converted to spaces.
\end_layout

\begin_layout Standard
\begin_inset listings
inline false
status open

\begin_layout Plain Layout

e> { operator
\end_layout

\begin_layout Plain Layout

 >   #name=set
\end_layout

\begin_layout Plain Layout

 >   #params=%ACI($P: BOOLEAN, $Q: BOOLEAN)
\end_layout

\begin_layout Plain Layout

 >   #type=BOOLEAN
\end_layout

\begin_layout Plain Layout

 > }
\end_layout

\begin_layout Plain Layout

$_repl0 = {: operator:SYMBOL { binds name -> set:SYMBOL
\end_layout

\begin_layout Plain Layout

  params -> %ACI($P:BOOLEAN, $Q:BOOLEAN) type -> BOOLEAN } :}
\end_layout

\begin_layout Plain Layout

e> "
\end_layout

\begin_layout Plain Layout

 > Fred
\end_layout

\begin_layout Plain Layout

 > "
\end_layout

\begin_layout Plain Layout

$_repl1 = " Fred "
\end_layout

\end_inset


\end_layout

\begin_layout LyX-Code

\end_layout

\begin_layout Section
History
\end_layout

\begin_layout Standard
The Elision REPL saves a persistent history from session to session.
 This history can be viewed with the 
\family typewriter
history()
\family default
 command.
\end_layout

\begin_layout Standard
\begin_inset listings
inline false
status open

\begin_layout Plain Layout

e> history()
\end_layout

\begin_layout Plain Layout

1: {operator #name=test #params=%($x:INTEGER) #type=INTEGER}
\end_layout

\begin_layout Plain Layout

2: {rule add($x,neg($x)) -> 0}
\end_layout

\begin_layout Plain Layout

3: add(21,17,$x)
\end_layout

\begin_layout Plain Layout

4: history()
\end_layout

\begin_layout Plain Layout

Persistent history is found in: /home/userguy/.elision
\end_layout

\end_inset


\end_layout

\begin_layout Standard
It is possible to recall any prior history element by entering the history
 index after an exclamation mark.
\begin_inset listings
inline false
status open

\begin_layout Plain Layout

e> !3
\end_layout

\begin_layout Plain Layout

add(21,17,$x)
\end_layout

\begin_layout Plain Layout

$_repl14 = add($x, 38)
\end_layout

\begin_layout Plain Layout

e> bind($x, 2)
\end_layout

\begin_layout Plain Layout

Bound $x
\end_layout

\begin_layout Plain Layout

e> !3
\end_layout

\begin_layout Plain Layout

add(21,17,$x)
\end_layout

\begin_layout Plain Layout

$_repl15 = 40
\end_layout

\begin_layout Plain Layout

e> history()
\end_layout

\begin_layout Plain Layout

1: {operator #name=test #params=%($x:INTEGER) #type=INTEGER}
\end_layout

\begin_layout Plain Layout

2: {rule add($x,neg($x)) -> 0}
\end_layout

\begin_layout Plain Layout

3: add(21,17,$x)
\end_layout

\begin_layout Plain Layout

4: history()
\end_layout

\begin_layout Plain Layout

5: add(21,17,$x)
\end_layout

\begin_layout Plain Layout

6: bind($x, 2)
\end_layout

\begin_layout Plain Layout

7: add(21,17,$x)
\end_layout

\begin_layout Plain Layout

8: history()
\end_layout

\begin_layout Plain Layout

Persistent history is found in: /home/userguy/.elision
\end_layout

\end_inset


\end_layout

\begin_layout Section
Binding
\end_layout

\begin_layout Standard
We can tell the Elision system that we want to replace the variable 
\family typewriter
$x
\family default
 with the value 
\family typewriter
7
\family default
 wherever it appears.
 We say the variable 
\family typewriter
$x
\family default
 is 
\emph on
bound
\emph default
 to 
\family typewriter
7
\family default
, and that the pair 
\family typewriter
$x
\family default
 and 
\family typewriter
7
\family default
 is a 
\emph on
binding
\emph default
, written 
\family typewriter
$x -> 7
\family default
.
 When we replace the variable 
\family typewriter
$x
\family default
 with 
\family typewriter
7
\family default
 in some other term, we say we are 
\emph on
rewriting
\emph default
 the term with the binding.
 The REPL keeps a set of bindings that are used to immediately rewrite any
 atom 
\emph on
after
\emph default
 it is parsed and constructed.
 For instance, if the variable 
\family typewriter
$x
\family default
 is bound to 
\family typewriter
7
\family default
, then entering 
\family typewriter
$x
\family default
 at the prompt results in the value 
\family typewriter
7
\family default
.
 These bindings are stored in the REPL's 
\emph on
context
\emph default
.
 Context atoms are explained in 
\begin_inset CommandInset ref
LatexCommand formatted
reference "chap:Contexts"

\end_inset

; for now you only need to know that the REPL creates and maintains a context
 for you.
\end_layout

\begin_layout Standard
The 
\family typewriter
bind(
\emph on
v
\emph default
,
\emph on
a
\emph default
)
\family default
 command binds a variable 
\family typewriter
\emph on
v
\family default
\emph default
 to an atom 
\family typewriter
\emph on
a
\family default
\emph default
.
 For instance, try 
\family typewriter
bind($x,7)
\family default
 and 
\family typewriter
bind($y,
\backslash
$x.%($x,$x))
\family default
.
 Then try 
\family typewriter
$x
\family default
 and 
\family typewriter
$y
\family default
 at the prompt.
 Then try 
\family typewriter
$y.$x
\family default
.
 Variables can be rebound at any time, and there is no need to 
\begin_inset Quotes eld
\end_inset

unbind
\begin_inset Quotes erd
\end_inset

 them first.
\begin_inset listings
inline false
status open

\begin_layout Plain Layout

e> bind($x,7)
\end_layout

\begin_layout Plain Layout

Bound $x
\end_layout

\begin_layout Plain Layout

e> bind($y,
\backslash
$x.%($x,$x))
\end_layout

\begin_layout Plain Layout

Bound $y
\end_layout

\begin_layout Plain Layout

e> $x
\end_layout

\begin_layout Plain Layout

$_repl16 = 7
\end_layout

\begin_layout Plain Layout

e> $y
\end_layout

\begin_layout Plain Layout

$_repl17 = 
\backslash
$`:1`.%($`:1`, $`:1`)
\end_layout

\begin_layout Plain Layout

e> $y.$x
\end_layout

\begin_layout Plain Layout

$_repl18 = %(7, 7)
\end_layout

\end_inset


\end_layout

\begin_layout Standard
The 
\family typewriter
unbind(
\emph on
v
\emph default
)
\family default
 command removes any binding for the variable 
\family typewriter
\emph on
v
\family default
\emph default
.
 Try 
\family typewriter
unbind($x)
\family default
 and then repeat 
\family typewriter
$y.$x
\family default
.
 No error is generated if a variable is not bound.
\end_layout

\begin_layout Standard
\begin_inset listings
inline false
status open

\begin_layout Plain Layout

e> unbind($x)
\end_layout

\begin_layout Plain Layout

Unbound $x
\end_layout

\begin_layout Plain Layout

e> $y.$x
\end_layout

\begin_layout Plain Layout

$_repl19 = %($x, $x)
\end_layout

\end_inset


\end_layout

\begin_layout Standard
Every time an atom is evaluated by the REPL, the result is displayed and
 then bound to a new variable whose name starts with 
\family typewriter
$_repl
\family default
 followed by a number.
 These variables are displayed on the output.
 Try 
\family typewriter
$_repl1
\family default
.
 Unlike the history, which is persistent between invocations of the REPL,
 these variables are re-started at each session.
\end_layout

\begin_layout Standard
To see all the bindings being used by the shell, enter the command 
\family typewriter
showbinds()
\family default
.
\end_layout

\begin_layout Section
Atom Display
\end_layout

\begin_layout Standard
When you type an atom at the REPL prompt the system parses the atom and
 constructs it.
 Several operators are understood by the REPL, and these are handled immediately.
 Otherwise the current bindings are applied to the atom, and the atom is
 then rewritten using any active rulesets.
 The result of this is then bound to the next 
\family typewriter
$_repl
\family default
\emph on
n
\emph default
 variable.
\end_layout

\begin_layout Standard
You can see the atom after it is parsed and constructed, but before bindings
 are applied and rewriting is performed, by executing the 
\family typewriter
showprior()
\family default
 command.
\end_layout

\begin_layout Standard
\begin_inset listings
inline false
status open

\begin_layout Plain Layout

e> bind($x,10)
\end_layout

\begin_layout Plain Layout

Bound $x
\end_layout

\begin_layout Plain Layout

e> showprior()
\end_layout

\begin_layout Plain Layout

Showing prior term is ON.
\end_layout

\begin_layout Plain Layout

e> add($x,$x,0)
\end_layout

\begin_layout Plain Layout

add($x, $x)
\end_layout

\begin_layout Plain Layout

$_repl20 = 20
\end_layout

\begin_layout Plain Layout

e> showprior()
\end_layout

\begin_layout Plain Layout

Showing prior term is OFF.
\end_layout

\end_inset


\end_layout

\begin_layout Standard
The atom as entered was 
\family typewriter
add($x,$x,0)
\family default
.
 During construction the identity 
\family typewriter
0
\family default
 is removed, leaving the atom 
\family typewriter
add($x,$x)
\family default
, which is displayed.
 Then the bindings are applied, yielding 
\family typewriter
add(10,10)
\family default
, which is rewritten to 
\family typewriter
20
\family default
 and displayed as the final result.
 Entering 
\family typewriter
showprior()
\family default
 again disables printing the prior atom.
\end_layout

\begin_layout Standard
Most REPL printing can be suppressed using the 
\family typewriter
quiet()
\family default
 command.
 This changes the prompt to 
\family typewriter
q>
\family default
.
 Only explicitly requested output is displayed in this mode.
\end_layout

\begin_layout Standard
\noindent
\begin_inset Box Shaded
position "t"
hor_pos "c"
has_inner_box 0
inner_pos "t"
use_parbox 0
use_makebox 0
width "100col%"
special "none"
height "1in"
height_special "totalheight"
status open

\begin_layout Subsection*
Scala
\end_layout

\begin_layout Plain Layout
It is possible to display the Scala code to create the atom.
 This is enabled (and disabled) with 
\family typewriter
showscala()
\family default
.
 The assumed context for the resulting code is that the content of the 
\family typewriter
core
\family default
 package is imported.
\end_layout

\begin_layout Plain Layout
\begin_inset listings
inline false
status open

\begin_layout Plain Layout

e> showscala()
\end_layout

\begin_layout Plain Layout

Showing Scala is ON.
\end_layout

\begin_layout Plain Layout

e> 
\backslash
$x:$T.$T
\end_layout

\begin_layout Plain Layout

Scala: $_repl28 = Lambda(Variable(Variable(NamedRootType("ANY"), "T", 
\end_layout

\begin_layout Plain Layout

  BooleanLiteral(NamedRootType("BOOLEAN"), true), Set()), ":1", 
\end_layout

\begin_layout Plain Layout

  BooleanLiteral(NamedRootType("BOOLEAN"), true), Set()), 
\end_layout

\begin_layout Plain Layout

  Variable(NamedRootType("ANY"), "T", BooleanLiteral(NamedRootType("BOOLEAN"),
 
\end_layout

\begin_layout Plain Layout

  true), Set()))
\end_layout

\begin_layout Plain Layout

$_repl28 = 
\backslash
$`:1`:$T.$T
\end_layout

\end_inset


\end_layout

\begin_layout Plain Layout
This can be useful to discover how to construct an atom using the Scala
 API.
\end_layout

\begin_layout Plain Layout
If the above seems excessively complex, 
\emph on
don't panic
\emph default
.
 There are several helpful parts of the API, including implicit conversions,
 to make this all much simpler.
\end_layout

\end_inset


\end_layout

\begin_layout Section
Automatic Rewriting
\end_layout

\begin_layout Standard
Once an atom is entered and bindings are applied, it is rewritten with the
 active rulesets.
 (Applying rules is the subject of 
\begin_inset CommandInset ref
LatexCommand formatted
reference "chap:Rules-and-Strategies"

\end_inset

.)
\end_layout

\begin_layout Standard
Rulesets are initially disabled when declared.
 They can be 
\emph on
enabled
\emph default
 using the 
\family typewriter
enable(RS)
\family default
 command, where 
\family typewriter
RS
\family default
 is the name of the ruleset.
 Likewise, they can be 
\emph on
disabled
\emph default
 with the 
\family typewriter
disable(RS)
\family default
 command.
\end_layout

\begin_layout Standard
\begin_inset listings
inline false
status open

\begin_layout Plain Layout

e> if (true, 6, 7)
\end_layout

\begin_layout Plain Layout

$_repl19 = if(true, 6, 7)
\end_layout

\begin_layout Plain Layout

e> enable(IF)
\end_layout

\begin_layout Plain Layout

e> if (true, 6, 7)
\end_layout

\begin_layout Plain Layout

$_repl20 = 6
\end_layout

\end_inset


\end_layout

\begin_layout Standard
A limit is placed on the number of times a rule can be applied to rewrite
 an atom.
 This limit can be set via the 
\family typewriter
setlimit(lim)
\family default
 command, where 
\family typewriter
lim
\family default
 is the new limit.
 Automatic rewriting is on by default, but can be disabled (or re-enabled)
 altogether with the 
\family typewriter
rewrite()
\family default
 command.
\end_layout

\begin_layout Standard
You can ask the system which rules may be applied to an atom, using the
 
\family typewriter
showrules(atom)
\family default
 command, where 
\family typewriter
atom
\family default
 is the atom to test.
\end_layout

\begin_layout Standard
\begin_inset listings
inline false
status open

\begin_layout Plain Layout

e> showrules(if (true, 6, 7))
\end_layout

\begin_layout Plain Layout

{ RULE if(true, $thenpart, $elsepart) -> $thenpart rulesets IF level 2 }
\end_layout

\begin_layout Plain Layout

{ RULE if(false, $thenpart, $elsepart) -> $elsepart rulesets IF level 2
 } 
\end_layout

\end_inset


\end_layout

\begin_layout LyX-Code

\end_layout

\begin_layout Section
Understanding Matching
\end_layout

\begin_layout Standard
To support better understanding of the matching process, it is possible
 to enable (or disable) tracing the matching process with the 
\family typewriter
tracematch()
\family default
 command.
 When enabled considerable diagnostic information is printed for every match
 that is attempted.
\end_layout

\begin_layout Standard
Several things trigger the matching system.
 One is constructing an operator application, where arguments are matched
 against the formal parameters.
 Another is matching a lambda argument to the parameter.
 Of course, the most obvious way is by explicitly trying to match two atoms.
\end_layout

\begin_layout Standard
\begin_inset listings
inline false
status open

\begin_layout Plain Layout

e> tracematch()
\end_layout

\begin_layout Plain Layout

Match tracing is ON.
\end_layout

\begin_layout Plain Layout

e> 
\backslash
$x:$T.$T.add:OPTYPE
\end_layout

\begin_layout Plain Layout

Sequence Matcher called: $domain,$codomain -> $T,ANY / { bind  }
\end_layout

\begin_layout Plain Layout

TRYING  (cceafb50) in class ornl.elision.core.Variable:
\end_layout

\begin_layout Plain Layout

  pattern: $domain
\end_layout

\begin_layout Plain Layout

  subject: $T
\end_layout

\begin_layout Plain Layout

  with: { bind  }
\end_layout

\begin_layout Plain Layout

SUCCESS (cceafb50): { bind domain -> $T }
\end_layout

\begin_layout Plain Layout

TRYING  (ba5fa5c) in class ornl.elision.core.Variable:
\end_layout

\begin_layout Plain Layout

  pattern: $codomain
\end_layout

\begin_layout Plain Layout

  subject: ANY
\end_layout

\begin_layout Plain Layout

  with: { bind domain -> $T }
\end_layout

\begin_layout Plain Layout

SUCCESS (ba5fa5c): { bind domain -> $T }
\end_layout

\begin_layout Plain Layout

TRYING  (94a4e9fe) in class ornl.elision.core.Lambda$$anon$1:
\end_layout

\begin_layout Plain Layout

  pattern: $`:1`:$T
\end_layout

\begin_layout Plain Layout

  subject: add:OPTYPE
\end_layout

\begin_layout Plain Layout

  with: { bind  }
\end_layout

\begin_layout Plain Layout

Sequence Matcher called: $`::1`,$`::2` -> INTEGER,INTEGER / { bind  }
\end_layout

\begin_layout Plain Layout

TRYING  (e4055fd3) in class ornl.elision.core.Variable:
\end_layout

\begin_layout Plain Layout

  pattern: $`::1`
\end_layout

\begin_layout Plain Layout

  subject: INTEGER
\end_layout

\begin_layout Plain Layout

  with: { bind  }
\end_layout

\begin_layout Plain Layout

SUCCESS (e4055fd3): { bind `::1` -> INTEGER }
\end_layout

\begin_layout Plain Layout

TRYING  (e4055ff2) in class ornl.elision.core.Variable:
\end_layout

\begin_layout Plain Layout

  pattern: $`::2`
\end_layout

\begin_layout Plain Layout

  subject: INTEGER
\end_layout

\begin_layout Plain Layout

  with: { bind `::1` -> INTEGER }
\end_layout

\begin_layout Plain Layout

SUCCESS (e4055ff2): { bind `::1` -> INTEGER, `::2` -> INTEGER }
\end_layout

\begin_layout Plain Layout

Sequence Matcher called: $domain,$codomain -> xx(INTEGER, INTEGER),INTEGER
 / { bind  }
\end_layout

\begin_layout Plain Layout

TRYING  (516c94d7) in class ornl.elision.core.Variable:
\end_layout

\begin_layout Plain Layout

  pattern: $domain
\end_layout

\begin_layout Plain Layout

  subject: xx(INTEGER, INTEGER)
\end_layout

\begin_layout Plain Layout

  with: { bind  }
\end_layout

\begin_layout Plain Layout

SUCCESS (516c94d7): { bind domain -> xx(INTEGER, INTEGER) }
\end_layout

\begin_layout Plain Layout

TRYING  (b28a4874) in class ornl.elision.core.Variable:
\end_layout

\begin_layout Plain Layout

  pattern: $codomain
\end_layout

\begin_layout Plain Layout

  subject: INTEGER
\end_layout

\begin_layout Plain Layout

  with: { bind domain -> xx(INTEGER, INTEGER) }
\end_layout

\begin_layout Plain Layout

SUCCESS (b28a4874): { bind domain -> xx(INTEGER, INTEGER), codomain -> INTEGER
 }
\end_layout

\begin_layout Plain Layout

TRYING  (2b270a36) in class ornl.elision.core.Variable:
\end_layout

\begin_layout Plain Layout

  pattern: $T
\end_layout

\begin_layout Plain Layout

  subject: MAP(xx(INTEGER, INTEGER), INTEGER)
\end_layout

\begin_layout Plain Layout

  with: { bind  }
\end_layout

\begin_layout Plain Layout

SUCCESS (2b270a36): { bind T -> MAP(xx(INTEGER, INTEGER), INTEGER) }
\end_layout

\begin_layout Plain Layout

SUCCESS (94a4e9fe): { bind `:1` -> add:OPTYPE, T -> MAP(xx(INTEGER, INTEGER),
 INTEGER) }
\end_layout

\begin_layout Plain Layout

$_repl21 = MAP(xx(INTEGER, INTEGER), INTEGER)
\end_layout

\end_inset


\end_layout

\begin_layout Standard
Reading this trace can be tricky.
 The sequence matcher tries to perform an in-order pairwise match of two
 sequences of atoms, given some set of bindings.
 For example, the first line indicates that the sequence matcher was called
 to match the pattern sequence 
\family typewriter
$domain,$codomain
\family default
 against the subject sequence 
\family typewriter
$T,ANY
\family default
 with no prior bindings.
\end_layout

\begin_layout Standard
The lines that begin with 
\family typewriter
TRYING
\family default
 and 
\family typewriter
SUCCESS
\family default
 or 
\family typewriter
FAILURE
\family default
 are linked using the hexadecimal number in parentheses.
 This number is actually a hash code for the match attempt and serves to
 link together the lines.
 In a large match attempts will often interleave.
\end_layout

\begin_layout Standard
Following a 
\family typewriter
TRYING
\family default
 line the pattern, subject, and any bindings are printed.
 On 
\family typewriter
SUCCESS
\family default
 we see the bindings that result in a successful match.
 On 
\family typewriter
FAILURE
\family default
 we are told why the match failed, and the pattern and subject may be repeated.
\end_layout

\begin_layout Standard
In some cases there will be additional matching reports after the 
\family typewriter
$_repl
\family default
 result is shown.
 These are due to 
\emph on
round-trip testing
\emph default
 by the system.
\begin_inset Foot
status open

\begin_layout Plain Layout
This testing is used to assure 
\emph on
referential transparency
\emph default
, and can be disabled using the 
\family typewriter
setroundtrip(false)
\family default
 command.
\end_layout

\end_inset

 This is testing that determines whether or not an atom's representation
 can be successfully re-parsed to yield the original atom, and this output
 can safely be ignored.
 Look for the line beginning with 
\family typewriter
$_repl
\family default
 and ignore subsequent output.
\end_layout

\begin_layout Standard
\begin_inset listings
inline false
status open

\begin_layout Plain Layout

e> {match 7}.$x
\end_layout

\begin_layout Plain Layout

TRYING  (de6d60a9) in class ornl.elision.core.IntegerLiteral:
\end_layout

\begin_layout Plain Layout

  pattern: 7
\end_layout

\begin_layout Plain Layout

  subject: $x
\end_layout

\begin_layout Plain Layout

  with: { bind  }
\end_layout

\begin_layout Plain Layout

TRYING  (493d55a8) in class ornl.elision.core.INTEGER$:
\end_layout

\begin_layout Plain Layout

  pattern: INTEGER
\end_layout

\begin_layout Plain Layout

  subject: ANY
\end_layout

\begin_layout Plain Layout

  with: { bind  }
\end_layout

\begin_layout Plain Layout

SUCCESS (493d55a8): { bind  }
\end_layout

\begin_layout Plain Layout

FAILURE (de6d60a9): Literal pattern does not match subject.
\end_layout

\begin_layout Plain Layout

  pattern: 7
\end_layout

\begin_layout Plain Layout

  subject: $x
\end_layout

\begin_layout Plain Layout

$_repl41 = Nothing:ANY
\end_layout

\end_inset


\end_layout

\begin_layout Standard
For this simple example we see the inner attempt to match the types succeeds,
 and then the outer attempt to match the entire atoms fails because 
\family typewriter
7
\family default
 is a literal pattern and it can only match another literal 
\family typewriter
7
\family default
.
\end_layout

\begin_layout Section
Understanding Parsing
\end_layout

\begin_layout Standard
The parser can also be traced, and this results in an enormous quantity
 of output.
 To enable (or disable) parser tracing, use the 
\family typewriter
traceparse()
\family default
 command.
\end_layout

\begin_layout Standard
\begin_inset listings
inline false
status open

\begin_layout Plain Layout

e> traceparse()
\end_layout

\begin_layout Plain Layout

Parser tracing is ON.
\end_layout

\begin_layout Plain Layout

e> 7
\end_layout

\begin_layout Plain Layout

Starting new parsing run
\end_layout

\begin_layout Plain Layout

a sequence of atoms/ZeroOrMore/AtomSeqPush1Action1, matched, cursor at 1:1
 after ""
\end_layout

\begin_layout Plain Layout

..(1)../ZeroOrMore/ZeroOrMore/Sequence/an atom/LApply/a simple atom/whitespace
 or
\end_layout

\begin_layout Plain Layout

comments/FirstOf/OneOrMore/[ 
\backslash
n
\backslash
r
\backslash
t
\backslash
f], failed, cursor at 1:1 after ""
\end_layout

\begin_layout Plain Layout

..(9)../OneOrMore, failed, cursor at 1:1 after ""
\end_layout

\begin_layout Plain Layout

..(8)../FirstOf/Sequence/"/*", failed, cursor at 1:1 after ""
\end_layout

\begin_layout Plain Layout

..(9)../Sequence, failed, cursor at 1:1 after ""
\end_layout

\begin_layout Plain Layout

..(8)../FirstOf/Sequence/"//", failed, cursor at 1:1 after ""
\end_layout

\begin_layout Plain Layout

..(9)../Sequence, failed, cursor at 1:1 after ""
\end_layout

\begin_layout Plain Layout

..(8)../FirstOf, failed, cursor at 1:1 after ""
\end_layout

\begin_layout Plain Layout

..(7)../whitespace or comments, matched, cursor at 1:1 after ""
\end_layout

\begin_layout Plain Layout

..(6)../a simple atom/FirstOf/Sequence/'(', failed, cursor at 1:1 after ""
\end_layout

\begin_layout Plain Layout

..(8)../Sequence, failed, cursor at 1:1 after ""
\end_layout

\begin_layout Plain Layout

..(7)../FirstOf/a ruleset declaration/'{', failed, cursor at 1:1 after ""
\end_layout

\begin_layout Plain Layout

..(8)../a ruleset declaration, failed, cursor at 1:1 after ""
\end_layout

\begin_layout Plain Layout

..(7)../FirstOf/a rewrite rule/'{', failed, cursor at 1:1 after ""
\end_layout

\begin_layout Plain Layout

..(8)../a rewrite rule, failed, cursor at 1:1 after ""
\end_layout

\begin_layout Plain Layout

...
\end_layout

\begin_layout Plain Layout

..(3)../Sequence, failed, cursor at 1:2 after "7"
\end_layout

\begin_layout Plain Layout

..(2)../FirstOf/Sequence/"//", failed, cursor at 1:2 after "7"
\end_layout

\begin_layout Plain Layout

..(3)../Sequence, failed, cursor at 1:2 after "7"
\end_layout

\begin_layout Plain Layout

..(2)../FirstOf, failed, cursor at 1:2 after "7"
\end_layout

\begin_layout Plain Layout

..(1)../whitespace or comments, matched, cursor at 1:2 after "7"
\end_layout

\begin_layout Plain Layout

a sequence of atoms/EOI, matched, cursor at 1:3 after "7"
\end_layout

\begin_layout Plain Layout

a sequence of atoms, matched, cursor at 1:3 after "7"
\end_layout

\begin_layout Plain Layout

$_repl14 = 7
\end_layout

\end_inset


\end_layout

\begin_layout Standard
Many, many lines are omitted from the above.
 The number shows the depth of the parse which, for this example, reaches
 16.
 Note that, as with match tracing, the round trip testing results in additional
 output that can be ignored.
\end_layout

\begin_layout Chapter
Basic Atoms
\end_layout

\begin_layout Standard
The objects manipulated by Elision are called 
\emph on
atoms
\emph default
, and they exist in several forms.
\end_layout

\begin_layout Itemize

\emph on
Literals
\emph default
 that denote a simple, fixed value.
\end_layout

\begin_layout Itemize

\emph on
Variables
\emph default
 denote an unspecified atom, perhaps with type information.
\end_layout

\begin_layout Itemize

\emph on
Lambdas
\emph default
 denote simple unnamed functions of one parameter.
\end_layout

\begin_layout Itemize

\emph on
Applies
\emph default
 denote an ordered pair consisting of a left-hand element often called the
 
\emph on
operator
\emph default
 and a right-hand element often called the 
\emph on
argument
\emph default
.
\end_layout

\begin_layout Itemize

\emph on
Operators
\emph default
 denote a mapping.
\end_layout

\begin_layout Itemize

\emph on
Rewriters
\emph default
 transform an atom into a potentially new form, reporting whether this transform
ation succeeded.
\end_layout

\begin_layout Standard
Atoms can be combined to make composite atoms
\begin_inset Foot
status open

\begin_layout Plain Layout
No, not molecules.
 This is not chemistry.
\end_layout

\end_inset

 in a variety of ways.
 These are discussed in the following sections and chapters.
\end_layout

\begin_layout Section
Types
\end_layout

\begin_layout Standard
Every atom has an associated 
\emph on
type
\emph default
, which is itself just another atom.
 Since every atom has a type, and every type is an atom, we have a potential
 infinite regress.
 To avoid this the special 
\emph on
type universe
\emph default
 atom, denoted 
\family typewriter
^TYPE
\family default
, is its own type.
\begin_inset Foot
status collapsed

\begin_layout Plain Layout
As has been pointed out, 
\begin_inset Quotes eld
\end_inset

it's turtles all the way down.
\begin_inset Quotes erd
\end_inset

 
\family typewriter
^TYPE
\family default
 is the turtle that stands on its own head.
\end_layout

\end_inset

 The fact that atom 
\begin_inset Formula $a$
\end_inset

 has type 
\begin_inset Formula $T$
\end_inset

 is denoted by joining the atom and its type with a colon: 
\begin_inset Formula $a:T$
\end_inset

.
 The type colon is right associative, so 
\begin_inset Formula $a:B:C$
\end_inset

 denotes 
\begin_inset Formula $a:(B:C)$
\end_inset

.
 In fact, this is the only way the colon can work.
 Since an atom has exactly one type, 
\begin_inset Formula $(a:B):C$
\end_inset

 is effectively meaningless, and generates an error in Elision.
\end_layout

\begin_layout Standard
\noindent
\begin_inset Box Shaded
position "t"
hor_pos "c"
has_inner_box 0
inner_pos "t"
use_parbox 0
use_makebox 0
width "100col%"
special "none"
height "1in"
height_special "totalheight"
status open

\begin_layout Subsection*
Scala
\end_layout

\begin_layout Plain Layout
Every atom is an instance of a class extending 
\family typewriter
core.BasicAtom
\family default
.
 All atoms are immutable after construction.
 The type of an atom must be specified at construction time, and can be
 accessed later via the public field 
\family typewriter
theType
\family default
.
 The type universe can be accessed in two ways: 
\family typewriter
core.TypeUniverse
\family default
 is a singleton implementing the type universe, and it can be accessed via
 the alias 
\family typewriter
`^TYPE`
\family default
 provided by the 
\family typewriter
core
\family default
 package.
 Back ticks must be used since 
\family typewriter
^TYPE
\family default
 is not a valid Scala symbol.
\end_layout

\end_inset


\end_layout

\begin_layout Section
Literals
\end_layout

\begin_layout Standard
Elision directly supports several kinds of literals.
 These are indivisible, simple-valued atoms.
\end_layout

\begin_layout Subsection
Symbols
\end_layout

\begin_layout Standard
Symbols start with an underscore or letter, followed by any number of letters,
 digits, and underscores.
 The following are legal symbol literals.
\end_layout

\begin_layout Standard
\align center
\begin_inset Tabular
<lyxtabular version="3" rows="1" columns="4">
<features tabularvalignment="middle" tabularwidth="80col%">
<column alignment="left" valignment="top" width="0pt">
<column alignment="left" valignment="top" width="0">
<column alignment="left" valignment="top" width="0">
<column alignment="left" valignment="top" width="0pt">
<row>
<cell alignment="left" valignment="top" usebox="none">
\begin_inset Text

\begin_layout Plain Layout

\family typewriter
A
\end_layout

\end_inset
</cell>
<cell alignment="left" valignment="top" usebox="none">
\begin_inset Text

\begin_layout Plain Layout

\family typewriter
x
\end_layout

\end_inset
</cell>
<cell alignment="left" valignment="top" usebox="none">
\begin_inset Text

\begin_layout Plain Layout

\family typewriter
_21
\end_layout

\end_inset
</cell>
<cell alignment="left" valignment="top" usebox="none">
\begin_inset Text

\begin_layout Plain Layout

\family typewriter
Fred21
\end_layout

\end_inset
</cell>
</row>
</lyxtabular>

\end_inset


\end_layout

\begin_layout Standard
Other characters may occur in symbols, but the entire symbol must be enclosed
 in back ticks, which are not themselves part of the symbol.
 Several escape sequences are interpreted; these are listed in 
\begin_inset CommandInset ref
LatexCommand formatted
reference "tab:Escape-Codes"

\end_inset

.
\begin_inset Float table
wide false
sideways false
status collapsed

\begin_layout Plain Layout
\begin_inset Caption

\begin_layout Plain Layout
\begin_inset CommandInset label
LatexCommand label
name "tab:Escape-Codes"

\end_inset

Escape Codes
\end_layout

\end_inset


\begin_inset Tabular
<lyxtabular version="3" rows="7" columns="2">
<features tabularvalignment="middle">
<column alignment="center" valignment="top" width="0">
<column alignment="left" valignment="top" width="0">
<row>
<cell alignment="center" valignment="top" topline="true" leftline="true" usebox="none">
\begin_inset Text

\begin_layout Plain Layout

\family typewriter

\backslash
f
\end_layout

\end_inset
</cell>
<cell alignment="left" valignment="top" topline="true" leftline="true" rightline="true" usebox="none">
\begin_inset Text

\begin_layout Plain Layout
Form Feed Character
\end_layout

\end_inset
</cell>
</row>
<row>
<cell alignment="center" valignment="top" topline="true" leftline="true" usebox="none">
\begin_inset Text

\begin_layout Plain Layout

\family typewriter

\backslash
n
\end_layout

\end_inset
</cell>
<cell alignment="left" valignment="top" topline="true" leftline="true" rightline="true" usebox="none">
\begin_inset Text

\begin_layout Plain Layout
Newline
\end_layout

\end_inset
</cell>
</row>
<row>
<cell alignment="center" valignment="top" topline="true" leftline="true" usebox="none">
\begin_inset Text

\begin_layout Plain Layout

\family typewriter

\backslash
r
\end_layout

\end_inset
</cell>
<cell alignment="left" valignment="top" topline="true" leftline="true" rightline="true" usebox="none">
\begin_inset Text

\begin_layout Plain Layout
Carriage Return
\end_layout

\end_inset
</cell>
</row>
<row>
<cell alignment="center" valignment="top" topline="true" leftline="true" usebox="none">
\begin_inset Text

\begin_layout Plain Layout

\family typewriter

\backslash
t
\end_layout

\end_inset
</cell>
<cell alignment="left" valignment="top" topline="true" leftline="true" rightline="true" usebox="none">
\begin_inset Text

\begin_layout Plain Layout
Tab Character
\end_layout

\end_inset
</cell>
</row>
<row>
<cell alignment="center" valignment="top" topline="true" leftline="true" usebox="none">
\begin_inset Text

\begin_layout Plain Layout

\family typewriter

\backslash
`
\end_layout

\end_inset
</cell>
<cell alignment="left" valignment="top" topline="true" leftline="true" rightline="true" usebox="none">
\begin_inset Text

\begin_layout Plain Layout
Back tick
\end_layout

\end_inset
</cell>
</row>
<row>
<cell alignment="center" valignment="top" topline="true" leftline="true" usebox="none">
\begin_inset Text

\begin_layout Plain Layout

\family typewriter

\backslash

\begin_inset Quotes erd
\end_inset


\end_layout

\end_inset
</cell>
<cell alignment="left" valignment="top" topline="true" leftline="true" rightline="true" usebox="none">
\begin_inset Text

\begin_layout Plain Layout
Double Quotation Mark
\end_layout

\end_inset
</cell>
</row>
<row>
<cell alignment="center" valignment="top" topline="true" bottomline="true" leftline="true" usebox="none">
\begin_inset Text

\begin_layout Plain Layout

\family typewriter

\backslash

\backslash

\end_layout

\end_inset
</cell>
<cell alignment="left" valignment="top" topline="true" bottomline="true" leftline="true" rightline="true" usebox="none">
\begin_inset Text

\begin_layout Plain Layout
Backslash
\end_layout

\end_inset
</cell>
</row>
</lyxtabular>

\end_inset


\end_layout

\end_inset

 Using the back tick notation the following are also legal symbol literals.
\end_layout

\begin_layout Standard
\align center
\begin_inset Tabular
<lyxtabular version="3" rows="1" columns="4">
<features tabularvalignment="middle" tabularwidth="80col%">
<column alignment="left" valignment="top" width="0pt">
<column alignment="left" valignment="top" width="0">
<column alignment="left" valignment="top" width="0">
<column alignment="left" valignment="top" width="0pt">
<row>
<cell alignment="left" valignment="top" usebox="none">
\begin_inset Text

\begin_layout Plain Layout

\family typewriter
`1`
\end_layout

\end_inset
</cell>
<cell alignment="left" valignment="top" usebox="none">
\begin_inset Text

\begin_layout Plain Layout

\family typewriter
`$_4`
\end_layout

\end_inset
</cell>
<cell alignment="left" valignment="top" usebox="none">
\begin_inset Text

\begin_layout Plain Layout

\family typewriter
`
\backslash
`Fred
\backslash
``
\end_layout

\end_inset
</cell>
<cell alignment="left" valignment="top" usebox="none">
\begin_inset Text

\begin_layout Plain Layout

\family typewriter
``
\end_layout

\end_inset
</cell>
</row>
</lyxtabular>

\end_inset


\end_layout

\begin_layout Standard
\noindent
\begin_inset Box Shaded
position "t"
hor_pos "c"
has_inner_box 0
inner_pos "t"
use_parbox 0
use_makebox 0
width "100col%"
special "none"
height "1in"
height_special "totalheight"
status open

\begin_layout Subsection*
Scala
\end_layout

\begin_layout Plain Layout
Symbols are created via the 
\family typewriter
core.Literal(sym)
\family default
 method, where 
\family typewriter
sym
\family default
 is a Scala symbol.
\end_layout

\begin_layout Plain Layout
Take care! Scala symbols are automatically converted to Elision 
\emph on
variables
\emph default
, not symbol literals, when used in a context expecting an Elision atom.
\end_layout

\end_inset


\end_layout

\begin_layout Subsection
Strings
\end_layout

\begin_layout Standard
A string is a sequence of characters enclosed in double quotation marks,
 which are not themselves part of the symbol.
 As with back-tick-quoted symbols, escape codes are interpreted in the string.
 The escape codes are listed in 
\begin_inset CommandInset ref
LatexCommand formatted
reference "tab:Escape-Codes"

\end_inset

.
 The following are legal string literals.
\end_layout

\begin_layout Standard
\align center
\begin_inset Tabular
<lyxtabular version="3" rows="1" columns="4">
<features tabularvalignment="middle" tabularwidth="80col%">
<column alignment="left" valignment="top" width="0pt">
<column alignment="left" valignment="top" width="0">
<column alignment="left" valignment="top" width="0">
<column alignment="left" valignment="top" width="0pt">
<row>
<cell alignment="left" valignment="top" usebox="none">
\begin_inset Text

\begin_layout Plain Layout

\family typewriter
""
\end_layout

\end_inset
</cell>
<cell alignment="left" valignment="top" usebox="none">
\begin_inset Text

\begin_layout Plain Layout

\family typewriter
"Fred"
\end_layout

\end_inset
</cell>
<cell alignment="left" valignment="top" usebox="none">
\begin_inset Text

\begin_layout Plain Layout

\family typewriter
"`21,` she said."
\end_layout

\end_inset
</cell>
<cell alignment="left" valignment="top" usebox="none">
\begin_inset Text

\begin_layout Plain Layout

\family typewriter
"
\backslash
"Yes,
\backslash
" he replied."
\end_layout

\end_inset
</cell>
</row>
</lyxtabular>

\end_inset


\end_layout

\begin_layout Standard
Elision also provides for verbatim blocks, which evaluate to strings.
 A verbatim block is indicated by any arbitrary text enclosed within triple
 quotation mark pairs.
 All characters are preserved as-is, and the result of evaluation is a string
 literal.
\end_layout

\begin_layout Standard
\begin_inset listings
inline false
status open

\begin_layout Plain Layout

e> """
\end_layout

\begin_layout Plain Layout

 > This is a multiline string literal.
\end_layout

\begin_layout Plain Layout

 > Note that 
\backslash
 is left untouched."""
\end_layout

\begin_layout Plain Layout

$_repl3 = "
\backslash
nThis is a multiline string literal.
\backslash
nNote that 
\backslash

\backslash
 is left untouched." 
\end_layout

\end_inset


\end_layout

\begin_layout Standard
\noindent
\begin_inset Box Shaded
position "t"
hor_pos "c"
has_inner_box 0
inner_pos "t"
use_parbox 0
use_makebox 0
width "100col%"
special "none"
height "1in"
height_special "totalheight"
status open

\begin_layout Subsection*
Scala
\end_layout

\begin_layout Plain Layout
Strings are created via the 
\family typewriter
core.Literal(str)
\family default
 method, where 
\family typewriter
str
\family default
 is a Scala string.
\end_layout

\begin_layout Plain Layout
Scala strings are automatically converted to Elision string literals as
 necessary.
 Thus it is possible to pass 
\family typewriter
"$"
\family default
 to a method expecting an Elision atom.
\end_layout

\begin_layout Plain Layout
\begin_inset listings
inline false
status open

\begin_layout Plain Layout

scala> "I'm a string":BasicAtom
\end_layout

\begin_layout Plain Layout

res0: ornl.elision.core.BasicAtom = StringLiteral(NamedRootType("STRING"),
\end_layout

\begin_layout Plain Layout

"I'm a string") 
\end_layout

\end_inset


\end_layout

\end_inset


\end_layout

\begin_layout Subsection
Numbers
\end_layout

\begin_layout Standard
Numbers may be expressed in binary, octal, decimal, or hexadecimal (the
 
\emph on
radix
\emph default
).
 Binary numbers are indicated by the prefix 
\family typewriter
0b
\family default
, octal numbers are indicated by a leading 
\family typewriter
0
\family default
, decimal numbers are indicated by a leading non-zero digit, and hexadecimal
 numbers are indicated by the prefix 
\family typewriter
0x
\family default
.
 The prefixes are 
\emph on
not
\emph default
 case-sensitive.
\end_layout

\begin_layout Standard
Floating point numbers are also supported in binary, octal, decimal, and
 hexadecimal, and are indicated either by a decimal point, an exponent,
 or both.
 The exponent is typically indicated by an 
\family typewriter
e
\family default
, must be an integer, and may be in a different radix.
 Because 
\family typewriter
e
\family default
 is a valid hexadecimal digit, 
\family typewriter
p
\family default
 may also be used to indicate an exponent (and must be for hexadecimal numbers).
 Numbers are 
\emph on
not
\emph default
 case sensitive.
 If a floating point number consists of significand 
\begin_inset Formula $s$
\end_inset

, exponent 
\begin_inset Formula $e$
\end_inset

, and radix 
\begin_inset Formula $r$
\end_inset

, then the number denoted is given by the following equation.
\begin_inset Formula 
\[
s\times r^{e}
\]

\end_inset


\end_layout

\begin_layout Standard
The following are legal number literals.
\end_layout

\begin_layout Standard
\align center
\begin_inset Tabular
<lyxtabular version="3" rows="3" columns="4">
<features tabularvalignment="middle" tabularwidth="80col%">
<column alignment="left" valignment="top" width="0pt">
<column alignment="left" valignment="top" width="0">
<column alignment="left" valignment="top" width="0">
<column alignment="left" valignment="top" width="0pt">
<row>
<cell alignment="left" valignment="top" usebox="none">
\begin_inset Text

\begin_layout Plain Layout

\family typewriter
0
\end_layout

\end_inset
</cell>
<cell alignment="left" valignment="top" usebox="none">
\begin_inset Text

\begin_layout Plain Layout

\family typewriter
-1
\end_layout

\end_inset
</cell>
<cell alignment="left" valignment="top" usebox="none">
\begin_inset Text

\begin_layout Plain Layout

\family typewriter
05743645134635
\end_layout

\end_inset
</cell>
<cell alignment="left" valignment="top" usebox="none">
\begin_inset Text

\begin_layout Plain Layout

\family typewriter
-0x232
\end_layout

\end_inset
</cell>
</row>
<row>
<cell alignment="left" valignment="top" usebox="none">
\begin_inset Text

\begin_layout Plain Layout

\family typewriter
2.5
\end_layout

\end_inset
</cell>
<cell alignment="left" valignment="top" usebox="none">
\begin_inset Text

\begin_layout Plain Layout

\family typewriter
0b10.1
\end_layout

\end_inset
</cell>
<cell alignment="left" valignment="top" usebox="none">
\begin_inset Text

\begin_layout Plain Layout

\family typewriter
0x2.8
\end_layout

\end_inset
</cell>
<cell alignment="left" valignment="top" usebox="none">
\begin_inset Text

\begin_layout Plain Layout

\family typewriter
02.4
\end_layout

\end_inset
</cell>
</row>
<row>
<cell alignment="left" valignment="top" usebox="none">
\begin_inset Text

\begin_layout Plain Layout

\family typewriter
21e-6
\end_layout

\end_inset
</cell>
<cell alignment="left" valignment="top" usebox="none">
\begin_inset Text

\begin_layout Plain Layout

\family typewriter
0b10101e-0b110
\end_layout

\end_inset
</cell>
<cell alignment="left" valignment="top" usebox="none">
\begin_inset Text

\begin_layout Plain Layout

\family typewriter
0x15p-0x6
\end_layout

\end_inset
</cell>
<cell alignment="left" valignment="top" usebox="none">
\begin_inset Text

\begin_layout Plain Layout

\family typewriter
025e-06
\end_layout

\end_inset
</cell>
</row>
</lyxtabular>

\end_inset


\end_layout

\begin_layout Standard
\noindent
Keep in mind that the radix of the significand and the exponent must both
 be specified.
\end_layout

\begin_layout Standard
The number undergoes a conversion to place it in a consistent radix.
\begin_inset Foot
status collapsed

\begin_layout Plain Layout
This conversion takes place during parsing.
\end_layout

\end_inset

 This conversion is performed as follows.
 Let the number be 
\begin_inset Formula $i.f\mathtt{e}e$
\end_inset

, where 
\begin_inset Formula $i$
\end_inset

 is the integer portion of the significand, 
\begin_inset Formula $f$
\end_inset

 is the fractional portion of the significand, and 
\begin_inset Formula $e$
\end_inset

 is the exponent.
 We note that 
\begin_inset Formula $i.f$
\end_inset

 is in one radix, which we denote 
\begin_inset Formula $r$
\end_inset

, and the exponent may be in a different radix.
 If the length of 
\begin_inset Formula $f$
\end_inset

 is 
\begin_inset Formula $|f|$
\end_inset

, then the entire significand is multiplied by 
\begin_inset Formula $r^{|f|}$
\end_inset

 to convert it to an integer.
 The exponent is then converted to radix 
\begin_inset Formula $r$
\end_inset

, yielding 
\begin_inset Formula $e'$
\end_inset

, and 
\begin_inset Formula $|f|$
\end_inset

 is subtracted from it.
\begin_inset Formula 
\[
n=i.f\mathtt{e}e=(i.f)r^{|f|}\mathtt{e}(e'-|f|)
\]

\end_inset


\end_layout

\begin_layout Standard
\noindent
\begin_inset Box Shaded
position "t"
hor_pos "c"
has_inner_box 0
inner_pos "t"
use_parbox 0
use_makebox 0
width "100col%"
special "none"
height "1in"
height_special "totalheight"
status open

\begin_layout Subsection*
Scala
\end_layout

\begin_layout Plain Layout
Integers are created via the 
\family typewriter
core.Literal(i)
\family default
 method, where 
\family typewriter
i
\family default
 is a Scala 
\family typewriter
BigInt
\family default
.
 Floating point numbers can be created via the 
\family typewriter
core.Literal(FLOAT,sig,exp,rad)
\family default
 method, where 
\family typewriter
sig
\family default
 is the significand (a Scala 
\family typewriter
BigInt
\family default
), 
\family typewriter
exp
\family default
 is the exponent (a Scala 
\family typewriter
Int
\family default
), and 
\family typewriter
rad
\family default
 is the radix (one of 2, 8, 10, or 16).
\end_layout

\begin_layout Plain Layout
Scala 
\family typewriter
Int
\family default
 and 
\family typewriter
BigInt
\family default
 are automatically converted to Elision integer literals as necessary.
 Thus it is possible to pass 
\family typewriter
17
\family default
 to a method expecting an Elision atom.
\end_layout

\begin_layout Plain Layout
If you have a floating point literal, you can obtain its value as a Scala
 float with 
\family typewriter
toFloat
\family default
 and as a Scala double with 
\family typewriter
toDouble
\family default
.
 You can also convert it to radix two using 
\family typewriter
toBinary
\family default
.
 Because this changes the base of a floating point number you may lose precision.
\end_layout

\begin_layout Plain Layout
At present Elision does not support the positive or negative infinity or
 the signaling or quiet NaN.
\end_layout

\end_inset


\end_layout

\begin_layout Subsection
Booleans
\end_layout

\begin_layout Standard
Boolean literals come in two forms: 
\family typewriter
true
\family default
 and 
\family typewriter
false
\family default
.
 Both have the type 
\family typewriter
BOOLEAN
\family default
.
 If you want an Elision symbol named 
\family typewriter
true
\family default
 or 
\family typewriter
false
\family default
, you must override the type, and write 
\family typewriter
true:SYMBOL
\family default
, for instance.
\end_layout

\begin_layout Standard
\noindent
\begin_inset Box Shaded
position "t"
hor_pos "c"
has_inner_box 0
inner_pos "t"
use_parbox 0
use_makebox 0
width "100col%"
special "none"
height "1in"
height_special "totalheight"
status open

\begin_layout Subsection*
Scala
\end_layout

\begin_layout Plain Layout
The Boolean literals can be obtained as 
\family typewriter
Literal.TRUE
\family default
 and 
\family typewriter
Literal.FALSE
\family default
.
 Scala Booleans are automatically converted to Elision Boolean literals
 as necessary.
\end_layout

\end_inset


\end_layout

\begin_layout Section
Special Symbols
\end_layout

\begin_layout Standard
Certain symbols are interpreted differently from others.
 Three have already been discussed: 
\family typewriter
^TYPE
\family default
 denoting the type universe, 
\family typewriter
true
\family default
, and 
\family typewriter
false
\family default
.
 Others denote named root types.
 A 
\emph on
root atom
\emph default
 is an atom whose type is 
\family typewriter
^TYPE
\family default
.
 
\begin_inset CommandInset ref
LatexCommand formatted
reference "tab:Special-Root-Type"

\end_inset

 lists the named root atoms declared by the current system.
 These are typically used as types, so they are often called 
\emph on
root types
\emph default
.
 Two of these: 
\family typewriter
OPREF
\family default
 and 
\family typewriter
RSREF
\family default
 exist to cause the system to 
\begin_inset Quotes eld
\end_inset

look up
\begin_inset Quotes erd
\end_inset

 a name in the current context.
\end_layout

\begin_layout Standard
\begin_inset Float table
wide false
sideways false
status open

\begin_layout Plain Layout
\begin_inset Caption

\begin_layout Plain Layout
\begin_inset CommandInset label
LatexCommand label
name "tab:Special-Root-Type"

\end_inset

Special Root Type Symbols
\end_layout

\end_inset


\begin_inset Tabular
<lyxtabular version="3" rows="12" columns="2">
<features tabularvalignment="middle">
<column alignment="left" valignment="top" width="0">
<column alignment="left" valignment="top" width="0">
<row>
<cell alignment="left" valignment="top" topline="true" bottomline="true" leftline="true" usebox="none">
\begin_inset Text

\begin_layout Plain Layout
Elision Symbol
\end_layout

\end_inset
</cell>
<cell alignment="left" valignment="top" topline="true" bottomline="true" leftline="true" rightline="true" usebox="none">
\begin_inset Text

\begin_layout Plain Layout
Interpretation
\end_layout

\end_inset
</cell>
</row>
<row>
<cell alignment="left" valignment="top" topline="true" leftline="true" usebox="none">
\begin_inset Text

\begin_layout Plain Layout

\family typewriter
ANY
\end_layout

\end_inset
</cell>
<cell alignment="left" valignment="top" topline="true" leftline="true" rightline="true" usebox="none">
\begin_inset Text

\begin_layout Plain Layout
The wildcard.
 The special atom denoting anything.
\end_layout

\end_inset
</cell>
</row>
<row>
<cell alignment="left" valignment="top" topline="true" leftline="true" usebox="none">
\begin_inset Text

\begin_layout Plain Layout

\family typewriter
BINDING
\end_layout

\end_inset
</cell>
<cell alignment="left" valignment="top" topline="true" leftline="true" rightline="true" usebox="none">
\begin_inset Text

\begin_layout Plain Layout
The root type for all bindings.
\end_layout

\end_inset
</cell>
</row>
<row>
<cell alignment="left" valignment="top" topline="true" leftline="true" usebox="none">
\begin_inset Text

\begin_layout Plain Layout

\family typewriter
BOOLEAN
\end_layout

\end_inset
</cell>
<cell alignment="left" valignment="top" topline="true" leftline="true" rightline="true" usebox="none">
\begin_inset Text

\begin_layout Plain Layout
The root type for all Booleans.
\end_layout

\end_inset
</cell>
</row>
<row>
<cell alignment="left" valignment="top" topline="true" leftline="true" usebox="none">
\begin_inset Text

\begin_layout Plain Layout

\family typewriter
FLOAT
\end_layout

\end_inset
</cell>
<cell alignment="left" valignment="top" topline="true" leftline="true" rightline="true" usebox="none">
\begin_inset Text

\begin_layout Plain Layout
The root type for all floating point numbers.
\end_layout

\end_inset
</cell>
</row>
<row>
<cell alignment="left" valignment="top" topline="true" leftline="true" usebox="none">
\begin_inset Text

\begin_layout Plain Layout

\family typewriter
INTEGER
\end_layout

\end_inset
</cell>
<cell alignment="left" valignment="top" topline="true" leftline="true" rightline="true" usebox="none">
\begin_inset Text

\begin_layout Plain Layout
The root type for all integer numbers.
\end_layout

\end_inset
</cell>
</row>
<row>
<cell alignment="center" valignment="top" topline="true" leftline="true" usebox="none">
\begin_inset Text

\begin_layout Plain Layout

\family typewriter
NONE
\end_layout

\end_inset
</cell>
<cell alignment="center" valignment="top" topline="true" leftline="true" rightline="true" usebox="none">
\begin_inset Text

\begin_layout Plain Layout
The special atom denoting nothing.
\end_layout

\end_inset
</cell>
</row>
<row>
<cell alignment="left" valignment="top" topline="true" leftline="true" usebox="none">
\begin_inset Text

\begin_layout Plain Layout

\family typewriter
OPREF
\end_layout

\end_inset
</cell>
<cell alignment="left" valignment="top" topline="true" leftline="true" rightline="true" usebox="none">
\begin_inset Text

\begin_layout Plain Layout
A root type for indicating that a symbol denotes an operator.
\end_layout

\end_inset
</cell>
</row>
<row>
<cell alignment="center" valignment="top" topline="true" leftline="true" usebox="none">
\begin_inset Text

\begin_layout Plain Layout

\family typewriter
RSREF
\end_layout

\end_inset
</cell>
<cell alignment="center" valignment="top" topline="true" leftline="true" rightline="true" usebox="none">
\begin_inset Text

\begin_layout Plain Layout
A root type for indicating that a symbol denotes a ruleset.
\end_layout

\end_inset
</cell>
</row>
<row>
<cell alignment="left" valignment="top" topline="true" leftline="true" usebox="none">
\begin_inset Text

\begin_layout Plain Layout

\family typewriter
STRATEGY
\end_layout

\end_inset
</cell>
<cell alignment="left" valignment="top" topline="true" leftline="true" rightline="true" usebox="none">
\begin_inset Text

\begin_layout Plain Layout
The root type for all strategies and rewrite rules.
\end_layout

\end_inset
</cell>
</row>
<row>
<cell alignment="left" valignment="top" topline="true" leftline="true" usebox="none">
\begin_inset Text

\begin_layout Plain Layout

\family typewriter
STRING
\end_layout

\end_inset
</cell>
<cell alignment="left" valignment="top" topline="true" leftline="true" rightline="true" usebox="none">
\begin_inset Text

\begin_layout Plain Layout
The root type for all strings.
\end_layout

\end_inset
</cell>
</row>
<row>
<cell alignment="left" valignment="top" topline="true" bottomline="true" leftline="true" usebox="none">
\begin_inset Text

\begin_layout Plain Layout

\family typewriter
SYMBOL
\end_layout

\end_inset
</cell>
<cell alignment="left" valignment="top" topline="true" bottomline="true" leftline="true" rightline="true" usebox="none">
\begin_inset Text

\begin_layout Plain Layout
The root type for all symbols.
\end_layout

\end_inset
</cell>
</row>
</lyxtabular>

\end_inset


\end_layout

\end_inset


\end_layout

\begin_layout Standard
The special atom 
\family typewriter
ANY
\family default
 matches any atom, and any atom matches it, so it can be treated as a wildcard
 during matching, and is also the assumed type of otherwise untyped atoms.
 
\family typewriter
ANY
\family default
 is unusual; it violates the substitution principle (see 
\begin_inset CommandInset ref
LatexCommand formatted
reference "chap:Matching-and-Rewriting"

\end_inset

).
 
\family typewriter
ANY
\family default
 matches 
\family typewriter
NONE
\family default
, but 
\family typewriter
NONE
\family default
 matches only itself.
\end_layout

\begin_layout Standard
Untyped symbols not in the above list have the assumed type 
\family typewriter
SYMBOL
\family default
.
 If you want an ordinary symbol counterpart to any of the above, you must
 explicitly ask for it.
 For example, if you want the ordinary symbol 
\family typewriter
STRATEGY
\family default
, you must use 
\family typewriter
STRATEGY:SYMBOL
\family default
.
\end_layout

\begin_layout Standard
\noindent
\begin_inset Box Shaded
position "t"
hor_pos "c"
has_inner_box 0
inner_pos "t"
use_parbox 0
use_makebox 0
width "100col%"
special "none"
height "1in"
height_special "totalheight"
status open

\begin_layout Subsection*
Scala
\end_layout

\begin_layout Plain Layout
All the symbols listed in 
\begin_inset CommandInset ref
LatexCommand formatted
reference "tab:Special-Root-Type"

\end_inset

 are also Scala objects that extend 
\family typewriter
core.NamedRootType
\family default
.
 They can be used directly, so 
\family typewriter
SYMBOL
\family default
 is a Scala value denoting the Elision 
\family typewriter
SYMBOL
\family default
 type.
\end_layout

\end_inset


\end_layout

\begin_layout Section
Variables
\end_layout

\begin_layout Standard
Variables are indicated by a leading dollar sign followed by the variable
 name, which is parsed as a symbol.
 The following are legal variables.
\end_layout

\begin_layout Standard
\align center
\begin_inset Tabular
<lyxtabular version="3" rows="1" columns="4">
<features tabularvalignment="middle" tabularwidth="80col%">
<column alignment="left" valignment="top" width="0pt">
<column alignment="left" valignment="top" width="0">
<column alignment="left" valignment="top" width="0">
<column alignment="left" valignment="top" width="0pt">
<row>
<cell alignment="left" valignment="top" usebox="none">
\begin_inset Text

\begin_layout Plain Layout

\family typewriter
$x
\end_layout

\end_inset
</cell>
<cell alignment="left" valignment="top" usebox="none">
\begin_inset Text

\begin_layout Plain Layout

\family typewriter
$_21
\end_layout

\end_inset
</cell>
<cell alignment="left" valignment="top" usebox="none">
\begin_inset Text

\begin_layout Plain Layout

\family typewriter
$`1`
\end_layout

\end_inset
</cell>
<cell alignment="left" valignment="top" usebox="none">
\begin_inset Text

\begin_layout Plain Layout

\family typewriter
$`$_4`
\end_layout

\end_inset
</cell>
</row>
</lyxtabular>

\end_inset


\end_layout

\begin_layout Standard
Variables are looked up by name, but matched by 
\emph on
both
\emph default
 name and type.
 This means that you should never use the same variable name with different
 types in a single atom, as it will break matching in unusual ways.
\begin_inset Foot
status collapsed

\begin_layout Plain Layout
This is not an attempt to be frustrating.
 It is a performance issue.
 Under the hood, bindings are stored in a hash table indexed by the interned
 variable name.
 This makes lookup faster than if we had to check for an equal name and
 type.
\end_layout

\end_inset

 If no type is specified for a variable, Elision assigns it the special
 root type 
\family typewriter
ANY
\family default
.
\end_layout

\begin_layout Standard
A variable instance may have an associated guard that controls how it may
 be bound.
 This will be explained in 
\begin_inset CommandInset ref
LatexCommand formatted
reference "chap:Matching-and-Rewriting"

\end_inset

.
 Variables may also have zero or more labels attached to them.
 A 
\emph on
label
\emph default
 consists of a symbol preceded by an at symbol (
\family typewriter
@
\family default
).
 An example is 
\family typewriter
$x @free @strict
\family default
.
 Labels are used by the 
\emph on
map
\emph default
 strategy, explained in 
\begin_inset CommandInset ref
LatexCommand formatted
reference "chap:Rules-and-Strategies"

\end_inset

.
\end_layout

\begin_layout Standard
\noindent
\begin_inset Box Shaded
position "t"
hor_pos "c"
has_inner_box 0
inner_pos "t"
use_parbox 0
use_makebox 0
width "100col%"
special "none"
height "1in"
height_special "totalheight"
status open

\begin_layout Subsection*
Scala
\end_layout

\begin_layout Plain Layout
Variables are created using 
\family typewriter
core.Variable(typ,name)
\family default
, where 
\family typewriter
typ
\family default
 is the variable type, and 
\family typewriter
name
\family default
 is the variable name.
 Thus the Elision variable 
\family typewriter
$x:INTEGER
\family default
 can be created with 
\family typewriter
Variable(INTEGER,"x")
\family default
.
 Scala symbols are also automatically converted to variables of type 
\family typewriter
ANY
\family default
, so it is possible to pass a Scala symbol to methods expecting an atom.
 Thus 
\family typewriter
$x:ANY
\family default
 can also be written (depending on context) as 
\family typewriter
'x
\family default
.
\end_layout

\end_inset


\end_layout

\begin_layout Section
\begin_inset CommandInset label
LatexCommand label
name "sec:Metavariables"

\end_inset

Metavariables
\end_layout

\begin_layout Standard
A variable 
\family typewriter
$x
\family default
 can be converted to a 
\emph on
meta
\emph default
variable by writing it with an extra dollar sign: 
\family typewriter
$$x
\family default
.
 This term still denotes the variable 
\family typewriter
$x
\family default
, but prevents evaluation of operators and other applications and rewrites.
 A 
\emph on
meta-term
\emph default
 is any term containing at least one metavariable.
 Metavariables may have guards and labels, just as ordinary variables do.
\end_layout

\begin_layout Standard
The function of metavariables is to delay evaluation of terms.
 For example, the term 
\family typewriter
is_bindable($x)
\family default
 evaluates to 
\family typewriter
true
\family default
 immediately, since 
\family typewriter
$x
\family default
 is, in fact, bindable.
 However the term 
\family typewriter
is_bindable($$x)
\family default
 is preserved as-is until the metavariable 
\family typewriter
$$x
\family default
 is rewritten to some other term.
 This rewriting is most easily performed using a lambda (see 
\begin_inset CommandInset ref
LatexCommand formatted
reference "sec:Lambdas"

\end_inset

).
\end_layout

\begin_layout Standard
\begin_inset listings
inline false
status open

\begin_layout Plain Layout

e> is_bindable($x)
\end_layout

\begin_layout Plain Layout

$_repl0 = true
\end_layout

\begin_layout Plain Layout

e> is_bindable($$x)
\end_layout

\begin_layout Plain Layout

$_repl1 = (is_bindable:OPREF.%($$x))
\end_layout

\begin_layout Plain Layout

e> 
\backslash
$$x.is_bindable($$x)
\end_layout

\begin_layout Plain Layout

$_repl2 = 
\backslash
$$`:1`.(is_bindable:OPREF.%($$`:1`))
\end_layout

\begin_layout Plain Layout

e> 
\backslash
$$x.is_bindable($$x).5
\end_layout

\begin_layout Plain Layout

$_repl3 = false
\end_layout

\begin_layout Plain Layout

e> 
\backslash
$$x.is_bindable($$x).$y
\end_layout

\begin_layout Plain Layout

$_repl4 = true
\end_layout

\end_inset


\end_layout

\begin_layout Standard
\noindent
\begin_inset Box Shaded
position "t"
hor_pos "c"
has_inner_box 0
inner_pos "t"
use_parbox 0
use_makebox 0
width "100col%"
special "none"
height "1in"
height_special "totalheight"
status open

\begin_layout Subsection*
Scala
\end_layout

\begin_layout Plain Layout
Variables are created using 
\family typewriter
core.MetaVariable(typ,name)
\family default
, where 
\family typewriter
typ
\family default
 is the variable type, and 
\family typewriter
name
\family default
 is the variable name.
 Thus the Elision metavariable 
\family typewriter
$$x:INTEGER
\family default
 can be created with 
\family typewriter
MetaVariable(INTEGER,"x")
\family default
.
\end_layout

\end_inset


\end_layout

\begin_layout Section
\begin_inset CommandInset label
LatexCommand label
name "sec:Lambdas"

\end_inset

Lambdas
\end_layout

\begin_layout Standard
A lambda expression denotes a function with a single parameter, and consists
 of a variable called the 
\emph on
lambda parameter
\emph default
 and an atom called the 
\emph on
body
\emph default
.
 The lambda is 
\emph on
evaluated
\emph default
 (or 
\emph on
curried
\emph default
) by applying it to another atom, called the 
\emph on
argument
\emph default
, and then replacing instances of the lambda parameter in the body with
 the argument.
 This is all much simpler than it sounds.
\end_layout

\begin_layout Standard
Lambdas are introduced by a backslash (
\family typewriter

\backslash

\family default
) followed by the parameter (a variable), then a dot (
\family typewriter
.
\family default
), and then the body (an atom).
 The following is a lambda that denotes a constant function whose value
 is 7 no matter what argument is provided.
\end_layout

\begin_layout LyX-Code

\backslash
$x.7
\end_layout

\begin_layout Standard
The following denotes the identity function that returns the atom it is
 applied to.
\begin_inset Foot
status open

\begin_layout Plain Layout
This is sometimes called the 
\emph on
I combinator
\emph default
.
\end_layout

\end_inset


\end_layout

\begin_layout LyX-Code

\backslash
$x.$x
\end_layout

\begin_layout Standard
The following is a lambda that creates constant functions.
\begin_inset Foot
status open

\begin_layout Plain Layout
This also has a catchy name: it is the 
\emph on
K combinator
\emph default
.
\end_layout

\end_inset

 When applied to an argument, the result is a function that always returns
 that argument.
\end_layout

\begin_layout LyX-Code

\backslash
$x.
\backslash
$y.$x
\end_layout

\begin_layout Standard
To apply a lambda to an atom, join the lambda and the atom with a dot (
\family typewriter
.
\family default
).
 The lambda dot binds more tightly than the application dot.
 
\begin_inset CommandInset ref
LatexCommand formatted
reference "tab:Lambdas"

\end_inset

 shows some examples of lambda applications and the results.
 The parentheses around the 7 in the first entry are required to prevent
 the system from seeing 7.12 as a floating point number.
\end_layout

\begin_layout Standard
Consider the last item in 
\begin_inset CommandInset ref
LatexCommand formatted
reference "tab:Lambdas"

\end_inset

.
 We move through this step-by-step to show what is going on here.
 First, let's parenthesize this to better see the pieces: 
\family typewriter
(
\backslash
$x.(
\backslash
$y.$x)).12
\family default
.
 Now we see that we have a lambda expression of the form 
\family typewriter

\backslash
$x.
\family default

\begin_inset Formula $b$
\end_inset


\family typewriter
.12
\family default
, where 
\begin_inset Formula $b$
\end_inset

 is the lambda body.
 This says to replace 
\family typewriter
$x
\family default
 with 
\family typewriter
12
\family default
 in the body.
 Replacing 
\family typewriter
$x
\family default
 with 
\family typewriter
12
\family default
 in the body (
\family typewriter
$y.$x
\family default
) gives 
\family typewriter
$y.12
\family default
, which is the answer.
\end_layout

\begin_layout Standard
\begin_inset Float table
wide false
sideways false
status open

\begin_layout Plain Layout
\begin_inset Caption

\begin_layout Plain Layout
\begin_inset CommandInset label
LatexCommand label
name "tab:Lambdas"

\end_inset

Lambdas
\end_layout

\end_inset


\begin_inset Tabular
<lyxtabular version="3" rows="4" columns="2">
<features tabularvalignment="middle">
<column alignment="left" valignment="top" width="0">
<column alignment="left" valignment="top" width="0">
<row>
<cell alignment="left" valignment="top" topline="true" bottomline="true" leftline="true" usebox="none">
\begin_inset Text

\begin_layout Plain Layout
Lambda Expression
\end_layout

\end_inset
</cell>
<cell alignment="left" valignment="top" topline="true" bottomline="true" leftline="true" rightline="true" usebox="none">
\begin_inset Text

\begin_layout Plain Layout
Value
\end_layout

\end_inset
</cell>
</row>
<row>
<cell alignment="left" valignment="top" topline="true" leftline="true" usebox="none">
\begin_inset Text

\begin_layout Plain Layout

\family typewriter

\backslash
$x.(7).12
\end_layout

\end_inset
</cell>
<cell alignment="left" valignment="top" topline="true" leftline="true" rightline="true" usebox="none">
\begin_inset Text

\begin_layout Plain Layout

\family typewriter
7
\end_layout

\end_inset
</cell>
</row>
<row>
<cell alignment="left" valignment="top" topline="true" leftline="true" usebox="none">
\begin_inset Text

\begin_layout Plain Layout

\family typewriter

\backslash
$x.$x.12
\end_layout

\end_inset
</cell>
<cell alignment="left" valignment="top" topline="true" leftline="true" rightline="true" usebox="none">
\begin_inset Text

\begin_layout Plain Layout

\family typewriter
12
\end_layout

\end_inset
</cell>
</row>
<row>
<cell alignment="left" valignment="top" topline="true" bottomline="true" leftline="true" usebox="none">
\begin_inset Text

\begin_layout Plain Layout

\family typewriter

\backslash
$x.
\backslash
$y.$x.12
\end_layout

\end_inset
</cell>
<cell alignment="left" valignment="top" topline="true" bottomline="true" leftline="true" rightline="true" usebox="none">
\begin_inset Text

\begin_layout Plain Layout

\family typewriter

\backslash
$y.12
\end_layout

\end_inset
</cell>
</row>
</lyxtabular>

\end_inset


\end_layout

\end_inset


\end_layout

\begin_layout Standard
If you enter 
\family typewriter

\backslash
$x.
\backslash
$y.$x.12
\family default
 at the Elision prompt, you will 
\emph on
not
\emph default
 see 
\family typewriter

\backslash
$y.12
\family default
.
 What you 
\emph on
will
\emph default
 see is 
\family typewriter

\backslash
$`:1`.12
\family default
.
 The 
\family typewriter
$y
\family default
 has been replaced with the funny variable 
\family typewriter
$`:1`
\family default
.
 This variable is a DeBruijn index, and it is used to prevent lambdas from
 
\begin_inset Quotes eld
\end_inset

capturing
\begin_inset Quotes erd
\end_inset

 variables.
 In practice you should not need to worry about DeBruijn indices; the system
 uses them when appropriate and keeps track of the details for you.
 If you are curious, please see 
\begin_inset CommandInset ref
LatexCommand formatted
reference "chap:De-Bruijn-Indices"

\end_inset

.
\begin_inset Foot
status open

\begin_layout Plain Layout
For reasons now obvious, you should avoid variable names that start with
 colons.
 Elision uses these internally, and not just for DeBruijn indices, but also
 for 
\begin_inset Quotes eld
\end_inset

synthetic
\begin_inset Quotes erd
\end_inset

 rules and 
\begin_inset Quotes eld
\end_inset

synthetic
\begin_inset Quotes erd
\end_inset

 parameters created during matching.
 Partial rule completion is explained in 
\begin_inset CommandInset ref
LatexCommand formatted
reference "chap:Rules-and-Strategies"

\end_inset

 and matching is explained in 
\begin_inset CommandInset ref
LatexCommand formatted
reference "chap:Matching-and-Rewriting"

\end_inset

.
\end_layout

\end_inset


\end_layout

\begin_layout Standard
A lambda parameter is 
\emph on
matched
\emph default
 against the argument, and the result is used to 
\emph on
rewrite
\emph default
 the body.
 This is all explained in 
\begin_inset CommandInset ref
LatexCommand formatted
reference "chap:Matching-and-Rewriting"

\end_inset

, but in practice it means that if you specify the type of the parameter,
 then Elision will enforce this.
 Thus the lambda expression 
\family typewriter

\backslash
$x:INTEGER.$x.7
\family default
 will succeed with the value 7, while the lambda expression 
\family typewriter

\backslash
$x:INTEGER.$x."Fred"
\family default
 will fail with an error.
 This also means that the type of an atom can be extracted using a lambda.
 The following lambda will extract the type of any atom it is applied to.
\end_layout

\begin_layout LyX-Code

\backslash
$x:$T.$T
\end_layout

\begin_layout Standard
Thus the expression 
\family typewriter

\backslash
$x:$T.$T."Fred"
\family default
 evaluates to 
\family typewriter
STRING
\family default
.
\end_layout

\begin_layout Standard
The applicative dot binds right to left.
 For this reason, multiple parameter lambda expressions 
\emph on
may
\emph default
 need to be parenthesized when applied.
 Consider the following example.
\end_layout

\begin_layout Standard
\begin_inset listings
inline false
status open

\begin_layout Plain Layout

e> 
\backslash
$first.
\backslash
$second.%($first,$second).(2).(1)
\end_layout

\begin_layout Plain Layout

$_repl14 = %(2, 1)
\end_layout

\begin_layout Plain Layout

e> 
\backslash
$first.(
\backslash
$second.%($first,$second).2).(1)
\end_layout

\begin_layout Plain Layout

$_repl15 = %(1, 2)
\end_layout

\end_inset


\end_layout

\begin_layout Standard
So what happened? The lambda dot binds more tightly than the applicative
 dot, and the applicative dot binds to the left, so in the first line the
 
\family typewriter
2
\family default
 become the argument to 
\family typewriter

\backslash
$first.
\backslash
$second.%($first,$second)
\family default
.
 This is rewritten to 
\family typewriter

\backslash
$second.%(2,$second)
\family default
.
 Parentheses in the second line force 
\family typewriter
2
\family default
 to be bound in the inner lambda first.
 This binding order was chosen so that arguments can, in the unparenthesized
 case, be given in the same order (left to right) as the parameters to which
 they bind.
\end_layout

\begin_layout Standard
\noindent
\begin_inset Box Shaded
position "t"
hor_pos "c"
has_inner_box 0
inner_pos "t"
use_parbox 0
use_makebox 0
width "100col%"
special "none"
height "1in"
height_special "totalheight"
status open

\begin_layout Subsection*
Scala
\end_layout

\begin_layout Plain Layout
To create a lambda use 
\family typewriter
core.Lambda(param,body)
\family default
, where 
\family typewriter
param
\family default
 is the lambda parameter and 
\family typewriter
body
\family default
 is the lambda body.
 To apply a lambda to an argument, use 
\family typewriter
core.Apply(lambda,arg)
\family default
, where 
\family typewriter
lambda
\family default
 is the lambda expression and 
\family typewriter
arg
\family default
 is the argument.
 The following shows how several lambda expressions can be created in Scala.
\end_layout

\begin_layout Plain Layout
\align center
\begin_inset Tabular
<lyxtabular version="3" rows="6" columns="2">
<features tabularvalignment="middle">
<column alignment="left" valignment="top" width="0">
<column alignment="left" valignment="top" width="0">
<row>
<cell alignment="left" valignment="top" topline="true" bottomline="true" leftline="true" usebox="none">
\begin_inset Text

\begin_layout Plain Layout
Lambda Expression
\end_layout

\end_inset
</cell>
<cell alignment="left" valignment="top" topline="true" bottomline="true" leftline="true" rightline="true" usebox="none">
\begin_inset Text

\begin_layout Plain Layout
Scala Code
\end_layout

\end_inset
</cell>
</row>
<row>
<cell alignment="left" valignment="top" topline="true" leftline="true" usebox="none">
\begin_inset Text

\begin_layout Plain Layout

\family typewriter

\backslash
$x.7
\end_layout

\end_inset
</cell>
<cell alignment="left" valignment="top" topline="true" leftline="true" rightline="true" usebox="none">
\begin_inset Text

\begin_layout Plain Layout

\family typewriter
Lambda('x,7)
\end_layout

\end_inset
</cell>
</row>
<row>
<cell alignment="left" valignment="top" topline="true" leftline="true" usebox="none">
\begin_inset Text

\begin_layout Plain Layout

\family typewriter

\backslash
$x.$x
\end_layout

\end_inset
</cell>
<cell alignment="left" valignment="top" topline="true" leftline="true" rightline="true" usebox="none">
\begin_inset Text

\begin_layout Plain Layout

\family typewriter
Lambda('x,'x)
\end_layout

\end_inset
</cell>
</row>
<row>
<cell alignment="left" valignment="top" topline="true" leftline="true" usebox="none">
\begin_inset Text

\begin_layout Plain Layout

\family typewriter

\backslash
$x.
\backslash
$y.$x
\end_layout

\end_inset
</cell>
<cell alignment="left" valignment="top" topline="true" leftline="true" rightline="true" usebox="none">
\begin_inset Text

\begin_layout Plain Layout

\family typewriter
Lambda('x,Lambda('y,'x))
\end_layout

\end_inset
</cell>
</row>
<row>
<cell alignment="left" valignment="top" topline="true" leftline="true" usebox="none">
\begin_inset Text

\begin_layout Plain Layout

\family typewriter

\backslash
$x:INTEGER.$x.7
\end_layout

\end_inset
</cell>
<cell alignment="left" valignment="top" topline="true" leftline="true" rightline="true" usebox="none">
\begin_inset Text

\begin_layout Plain Layout

\family typewriter
Apply(Lambda(Variable(INTEGER,"x"),'x),7)
\end_layout

\end_inset
</cell>
</row>
<row>
<cell alignment="left" valignment="top" topline="true" bottomline="true" leftline="true" usebox="none">
\begin_inset Text

\begin_layout Plain Layout

\family typewriter

\backslash
$x:$T.$T."Fred"
\end_layout

\end_inset
</cell>
<cell alignment="left" valignment="top" topline="true" bottomline="true" leftline="true" rightline="true" usebox="none">
\begin_inset Text

\begin_layout Plain Layout

\family typewriter
Apply(Lambda(Variable('T,"x"),'T),"Fred")
\end_layout

\end_inset
</cell>
</row>
</lyxtabular>

\end_inset


\end_layout

\end_inset


\end_layout

\begin_layout Chapter
\begin_inset CommandInset label
LatexCommand label
name "chap:Lists"

\end_inset

Collections
\end_layout

\begin_layout Standard
Elision provides a generalized collection type called, for lack of a better
 name, an 
\emph on
atom sequence
\emph default
.
 In its 
\begin_inset Quotes eld
\end_inset

default
\begin_inset Quotes erd
\end_inset

 form it is an ordered list of atoms, but this can be changed in a variety
 of ways by specifying the algebraic properties of the collection.
\end_layout

\begin_layout Section
The Basic Ordered Sequence
\end_layout

\begin_layout Standard
A basic ordered sequence of atoms is represented by a comma-separated list
 of atoms, enclosed in parentheses, and prefixed with a percent sign (
\family typewriter
%
\family default
).
 This 
\begin_inset Quotes eld
\end_inset

looks like
\begin_inset Quotes erd
\end_inset

 a 
\family typewriter
%
\family default
 operator applied to a list of atoms.
 For instance the list 
\family typewriter
1
\family default
 followed by 
\family typewriter
2
\family default
 can be represented with 
\family typewriter
%(1,2)
\family default
.
 Empty sequences are permissible, too: 
\family typewriter
%()
\family default
.
\end_layout

\begin_layout Standard
The collection can be heterogeneous.
 For instance 
\family typewriter
%(1,"Fred")
\family default
 is perfectly fine.
 The type of a collection is deduced by looking at the types of the contained
 elements.
 If they all have the same type 
\begin_inset Formula $T$
\end_inset

, then the type is 
\family typewriter
SEQ(
\family default

\begin_inset Formula $T$
\end_inset


\family typewriter
)
\family default
.
 If any has a different type, then the type of the collection is 
\family typewriter
SEQ(ANY)
\family default
.
\end_layout

\begin_layout Section
Algebraic Properties
\end_layout

\begin_layout Standard
Algebraic properties can be assigned to the sequence, and are specified
 starting with a percent sign.
 Actually, the leading percent sign for the basic ordered sequence is itself
 an algebraic properties specification, albeit a very simple one.
 Several properties are available, and the properties can even be 
\begin_inset Quotes eld
\end_inset

detached
\begin_inset Quotes erd
\end_inset

 from the sequence, matched, and rewritten.
 That is, an algebraic property specification is an atom on its own.
 Algebraic properties specifications look like operators, and even behave
 a bit like operators.
\end_layout

\begin_layout Standard
Each available property is described in more detail in the following subsections.
 Properties are specified by a single character, which is 
\emph on
not
\emph default
 case-sensitive, and can be negated by prefixing with an exclamation mark
 (
\family typewriter
!
\family default
).
 Properties are combined by juxtaposing them, and omitting a property altogether
 leaves it unspecified.
 The following table is a quick reference to the properties.
\end_layout

\begin_layout Standard
\begin_inset Float table
wide false
sideways false
status open

\begin_layout Plain Layout

\end_layout

\begin_layout Plain Layout
\begin_inset Caption

\begin_layout Plain Layout
Algebraic Properties
\end_layout

\end_inset


\begin_inset Tabular
<lyxtabular version="3" rows="6" columns="4">
<features tabularvalignment="middle">
<column alignment="center" valignment="top" width="0">
<column alignment="center" valignment="top" width="0">
<column alignment="center" valignment="top" width="0">
<column alignment="center" valignment="top" width="0">
<row>
<cell alignment="center" valignment="top" topline="true" bottomline="true" leftline="true" usebox="none">
\begin_inset Text

\begin_layout Plain Layout
Property
\end_layout

\end_inset
</cell>
<cell alignment="center" valignment="top" topline="true" bottomline="true" leftline="true" usebox="none">
\begin_inset Text

\begin_layout Plain Layout
Character
\end_layout

\end_inset
</cell>
<cell alignment="center" valignment="top" topline="true" bottomline="true" leftline="true" usebox="none">
\begin_inset Text

\begin_layout Plain Layout
Can Be Negated
\end_layout

\end_inset
</cell>
<cell alignment="center" valignment="top" topline="true" bottomline="true" leftline="true" rightline="true" usebox="none">
\begin_inset Text

\begin_layout Plain Layout
Requires an Argument
\end_layout

\end_inset
</cell>
</row>
<row>
<cell alignment="center" valignment="top" topline="true" leftline="true" usebox="none">
\begin_inset Text

\begin_layout Plain Layout
Associativity
\end_layout

\end_inset
</cell>
<cell alignment="center" valignment="top" topline="true" leftline="true" usebox="none">
\begin_inset Text

\begin_layout Plain Layout

\family typewriter
A
\end_layout

\end_inset
</cell>
<cell alignment="center" valignment="top" topline="true" leftline="true" usebox="none">
\begin_inset Text

\begin_layout Plain Layout
Yes
\end_layout

\end_inset
</cell>
<cell alignment="center" valignment="top" topline="true" leftline="true" rightline="true" usebox="none">
\begin_inset Text

\begin_layout Plain Layout
No
\end_layout

\end_inset
</cell>
</row>
<row>
<cell alignment="center" valignment="top" topline="true" leftline="true" usebox="none">
\begin_inset Text

\begin_layout Plain Layout
Commutativity
\end_layout

\end_inset
</cell>
<cell alignment="center" valignment="top" topline="true" leftline="true" usebox="none">
\begin_inset Text

\begin_layout Plain Layout

\family typewriter
C
\end_layout

\end_inset
</cell>
<cell alignment="center" valignment="top" topline="true" leftline="true" usebox="none">
\begin_inset Text

\begin_layout Plain Layout
Yes
\end_layout

\end_inset
</cell>
<cell alignment="center" valignment="top" topline="true" leftline="true" rightline="true" usebox="none">
\begin_inset Text

\begin_layout Plain Layout
No
\end_layout

\end_inset
</cell>
</row>
<row>
<cell alignment="center" valignment="top" topline="true" leftline="true" usebox="none">
\begin_inset Text

\begin_layout Plain Layout
Idempotency
\end_layout

\end_inset
</cell>
<cell alignment="center" valignment="top" topline="true" leftline="true" usebox="none">
\begin_inset Text

\begin_layout Plain Layout

\family typewriter
I
\end_layout

\end_inset
</cell>
<cell alignment="center" valignment="top" topline="true" leftline="true" usebox="none">
\begin_inset Text

\begin_layout Plain Layout
Yes
\end_layout

\end_inset
</cell>
<cell alignment="center" valignment="top" topline="true" leftline="true" rightline="true" usebox="none">
\begin_inset Text

\begin_layout Plain Layout
No
\end_layout

\end_inset
</cell>
</row>
<row>
<cell alignment="center" valignment="top" topline="true" leftline="true" usebox="none">
\begin_inset Text

\begin_layout Plain Layout
Absorber
\end_layout

\end_inset
</cell>
<cell alignment="center" valignment="top" topline="true" leftline="true" usebox="none">
\begin_inset Text

\begin_layout Plain Layout

\family typewriter
B
\end_layout

\end_inset
</cell>
<cell alignment="center" valignment="top" topline="true" leftline="true" usebox="none">
\begin_inset Text

\begin_layout Plain Layout
No
\end_layout

\end_inset
</cell>
<cell alignment="center" valignment="top" topline="true" leftline="true" rightline="true" usebox="none">
\begin_inset Text

\begin_layout Plain Layout
Yes
\end_layout

\end_inset
</cell>
</row>
<row>
<cell alignment="center" valignment="top" topline="true" bottomline="true" leftline="true" usebox="none">
\begin_inset Text

\begin_layout Plain Layout
Identity
\end_layout

\end_inset
</cell>
<cell alignment="center" valignment="top" topline="true" bottomline="true" leftline="true" usebox="none">
\begin_inset Text

\begin_layout Plain Layout

\family typewriter
D
\end_layout

\end_inset
</cell>
<cell alignment="center" valignment="top" topline="true" bottomline="true" leftline="true" usebox="none">
\begin_inset Text

\begin_layout Plain Layout
No
\end_layout

\end_inset
</cell>
<cell alignment="center" valignment="top" topline="true" bottomline="true" leftline="true" rightline="true" usebox="none">
\begin_inset Text

\begin_layout Plain Layout
Yes
\end_layout

\end_inset
</cell>
</row>
</lyxtabular>

\end_inset


\end_layout

\end_inset


\end_layout

\begin_layout Standard
Properties may be given an argument in square brackets.
 For absorbers and identities, this will be the appropriate atom.
 For associativity, commutativity, and idempotency, this is typically either
 a Boolean literal or a variable for matching.
 The sense of the Boolean represents whether the property is present, so
 
\family typewriter
A
\family default
 alone is the same as 
\family typewriter
A[true]
\family default
, and 
\family typewriter
!A
\family default
 is the same as 
\family typewriter
A[false]
\family default
.
\end_layout

\begin_layout Standard
The order of properties is not significant, and conflicts are resolved with
 the last property specification winning.
 Thus 
\family typewriter
%AA!A
\family default
 is the same as 
\family typewriter
%!A
\family default
.
 Spaces are only permitted in the arguments to a property (inside the square
 brackets).
\end_layout

\begin_layout Standard
\noindent
\begin_inset Box Shaded
position "t"
hor_pos "c"
has_inner_box 0
inner_pos "t"
use_parbox 0
use_makebox 0
width "100col%"
special "none"
height "1in"
height_special "totalheight"
status open

\begin_layout Subsection*
Scala
\end_layout

\begin_layout Plain Layout
Operator properties are specified by 
\family typewriter
core.AlgProp
\family default
.
 This class can be used directly, but it is typically easier to use its
 extensions: 
\family typewriter
Associative(bool)
\family default
, 
\family typewriter
Commutative(bool)
\family default
, 
\family typewriter
Idempotent(bool)
\family default
, 
\family typewriter
Absorber(atom)
\family default
, and 
\family typewriter
Identity(atom)
\family default
.
 The first three take a Boolean value, and the last two take an atom.
 Join these with 
\family typewriter
and
\family default
.
 The following builds the properties specification for integer addition,
 which is associative, commutative, not idempotent, and has an identity
 of zero.
\end_layout

\begin_layout LyX-Code
Associative(true) and Commutative(true) and Idempotent(false) and Identity(0)
\end_layout

\begin_layout Plain Layout
There is also an extension 
\family typewriter
NoProps
\family default
 that indicates no properties.
 This is useful if you don't care to specify any properties.
 Note that leaving a property unspecified is not the same as negating it;
 it just leaves the property unspecified.
\end_layout

\end_inset


\end_layout

\begin_layout Subsection
Associativity
\end_layout

\begin_layout Standard
An associative collection can have its elements grouped arbitrarily, provided
 the subgroups have the same algebraic properties specification.
 Associative collections are indicated with the symbol 
\family typewriter
A
\family default
.
 Thus we have 
\family typewriter
%A(5,2,%A(3,4),1)
\family default
 is the same as 
\family typewriter
%A(5,2,3,4,1)
\family default
.
 In fact, Elision will convert the former to the latter.
\begin_inset Newline newline
\end_inset


\begin_inset listings
inline false
status open

\begin_layout Plain Layout

e> %A(5,2,%A(3,4),1)
\end_layout

\begin_layout Plain Layout

$_repl0 = %A(5, 2, 3, 4, 1)
\end_layout

\begin_layout Plain Layout

e> %A(5,2,%(3,4),1)
\end_layout

\begin_layout Plain Layout

$_repl1 = %A(5, 2, %(3, 4), 1)
\end_layout

\end_inset

In the second line the properties specifications do not match, so Elision
 does not flatten the elements.
\end_layout

\begin_layout Subsection
Commutativity
\end_layout

\begin_layout Standard
A commutative collection can have its arguments re-ordered arbitrarily.
 Commutative collections are indicated with the symbol 
\family typewriter
C
\family default
.
 Thus 
\family typewriter
%C(1,2,3)
\family default
 is the same as 
\family typewriter
%C(3,2,1)
\family default
.
\end_layout

\begin_layout Subsection
Idempotency
\end_layout

\begin_layout Standard
An idempotent collection ignores element multiplicity.
 This is a complicated way of saying repeated elements do not matter.
 Idempotent collections are indicated with the symbol 
\family typewriter
I
\family default
.
 Thus 
\family typewriter
%I(1,2,2,3)
\family default
 is the same as 
\family typewriter
%I(1,2,3)
\family default
.
 In fact, Elision will discard repeated elements.
\end_layout

\begin_layout Standard
\begin_inset listings
inline false
status open

\begin_layout Plain Layout

e> %I(1,2,2,3)
\end_layout

\begin_layout Plain Layout

$_repl2 = %I(1, 2, 3)
\end_layout

\end_inset


\end_layout

\begin_layout Subsection
Identity
\end_layout

\begin_layout Standard
A special element may be designated as the identity.
 Including the identity in the sequence does not change its meaning.
 In fact, Elision will discard instances of the identity from the collection.
 An identity is indicated by the character 
\family typewriter
D
\family default
 followed by the identity element in square brackets.
 Thus 
\family typewriter
%D(1,0,0,3)
\family default
 is the same as 
\family typewriter
%(1,3)
\family default
.
\end_layout

\begin_layout Standard
\begin_inset listings
inline false
status open

\begin_layout Plain Layout

e> %D[0](1,0,0,3)
\end_layout

\begin_layout Plain Layout

$_repl3 = %D[0](1, 3)
\end_layout

\end_inset


\end_layout

\begin_layout Subsection
Absorber
\end_layout

\begin_layout Standard
Similar to an identity, a special element may be designated as an absorber.
 If an absorber is present, the meaning is the same as if 
\emph on
only
\emph default
 the absorber were present.
 Because of this, if Elision finds an absorber it dicards everything else
 (including other instances of the absorber) from the collection.
 An absorber is indicated by the character 
\family typewriter
B
\family default
 followed by the absorber element in square brackets.
 Thus 
\family typewriter
%B[0](1,0,0,3)
\family default
 is the same as 
\family typewriter
%B[0](0)
\family default
.
\begin_inset Foot
status collapsed

\begin_layout Plain Layout
Yes, you can designate the same atom as both an identity and an absorber,
 but why? You will get a collection consisting of exactly one instance of
 the absorber, as absorber processing takes precedence.
\end_layout

\end_inset


\end_layout

\begin_layout Standard
\begin_inset listings
inline false
status open

\begin_layout Plain Layout

e> %B[0](1,0,0,3)
\end_layout

\begin_layout Plain Layout

$_repl4 = %B[0](0)
\end_layout

\end_inset


\end_layout

\begin_layout Section
Simple Collections
\end_layout

\begin_layout Standard
Using the algebraic properties we can construct some common collections.
 First, the specification 
\family typewriter
%CI
\family default
 denotes a set: a collection for which order and multiplicity are not significan
t.
 Sets within the set are preserved; if this is not desired, use 
\family typewriter
%ACI
\family default
.
\end_layout

\begin_layout Standard
\begin_inset listings
inline false
status open

\begin_layout Plain Layout

e> %CI(4,4,5,Red,"Joe",Blue,4,%CI(Red,Blue))
\end_layout

\begin_layout Plain Layout

$_repl5 = %CI(4, 5, Red:SYMBOL, "Joe", Blue:SYMBOL, %CI(Red:SYMBOL, Blue:SYMBOL)
)
\end_layout

\begin_layout Plain Layout

e> %ACI(4,4,5,Red,"Joe",Blue,4,%ACI(Red,Blue))
\end_layout

\begin_layout Plain Layout

$_repl6 = %ACI(4, 5, Red:SYMBOL, "Joe", Blue:SYMBOL)
\end_layout

\end_inset


\end_layout

\begin_layout Standard
If we omit idempotency or specify 
\emph on
not
\emph default
 idempotent with 
\family typewriter
!I
\family default
, then we have a multiset or bag, where multiple elements are preserved
 (though order still does no matter).
\end_layout

\begin_layout Standard
\begin_inset listings
inline false
status open

\begin_layout Plain Layout

e> %C(4,4,5,Red,"Joe",Blue,4,%CI(Red,Blue))
\end_layout

\begin_layout Plain Layout

$_repl7 = %C(4, 4, 5, Red:SYMBOL, "Joe", Blue:SYMBOL, 4, %CI(Red:SYMBOL,
 Blue:SYMBOL))
\end_layout

\begin_layout Plain Layout

e> %AC(4,4,5,Red,"Joe",Blue,4,%AC(Red,Blue))
\end_layout

\begin_layout Plain Layout

$_repl8 = %AC(4, 4, 5, Red:SYMBOL, "Joe", Blue:SYMBOL, 4, Red:SYMBOL, Blue:SYMBO
L)
\end_layout

\end_inset


\end_layout

\begin_layout Standard
Omitting commutativity or specifying 
\emph on
not
\emph default
 commutative with 
\family typewriter
!C
\family default
 results in a list.
 If we want lists to be flattened, we can specify associativity.
 Likewise, if we want only the first instance of an element, we can specify
 idempotency.
\end_layout

\begin_layout Standard
\begin_inset listings
inline false
status open

\begin_layout Plain Layout

e> %(4,4,5,Red,"Joe",Blue,4,%(Red,Blue))
\end_layout

\begin_layout Plain Layout

$_repl9 = %(4, 4, 5, Red:SYMBOL, "Joe", Blue:SYMBOL, 4, %(Red:SYMBOL, Blue:SYMBO
L))
\end_layout

\begin_layout Plain Layout

e> %A(4,4,5,Red,"Joe",Blue,4,%A(Red,Blue))
\end_layout

\begin_layout Plain Layout

$_repl10 = %A(4, 4, 5, Red:SYMBOL, "Joe", Blue:SYMBOL, 4, Red:SYMBOL, Blue:SYMBO
L)
\end_layout

\begin_layout Plain Layout

e> %AI(4,4,5,Red,"Joe",Blue,4,%AI(Red,Blue))
\end_layout

\begin_layout Plain Layout

$_repl11 = %AI(4, 5, Red:SYMBOL, "Joe", Blue:SYMBOL)
\end_layout

\end_inset


\end_layout

\begin_layout Section
Properties Specifications as Operators
\end_layout

\begin_layout Standard
It was mentioned previously that the algebraic properties specification
 looks like an operator.
 In fact, it can function similarly to one, too.
 We use the applicative dot (
\family typewriter
.
\family default
) to apply it to another collection.
 Specified properties 
\emph on
override
\emph default
 the properties of the argument.
 For instance, if 
\family typewriter
%A
\family default
 is applied to 
\family typewriter
%C
\family default
, the result is 
\family typewriter
%AC
\family default
.
 Likewise, if 
\family typewriter
%A
\family default
 is applied to 
\family typewriter
%!AC
\family default
, the result is again 
\family typewriter
%AC
\family default
.
\end_layout

\begin_layout Standard
\begin_inset listings
inline false
status open

\begin_layout Plain Layout

e> %A.%C
\end_layout

\begin_layout Plain Layout

$_repl11 = %AC
\end_layout

\begin_layout Plain Layout

e> %A.%!AC
\end_layout

\begin_layout Plain Layout

$_repl12 = %AC
\end_layout

\begin_layout Plain Layout

e> %AD[0].%CD[2]
\end_layout

\begin_layout Plain Layout

$_repl13 = %ACD[0]
\end_layout

\begin_layout Plain Layout

e> (%A.%I).%(3,%AI(3),3)
\end_layout

\begin_layout Plain Layout

$_repl14 = %AI(3)
\end_layout

\begin_layout Plain Layout

e> %A.%I(3,%I(3),3)
\end_layout

\begin_layout Plain Layout

$_repl15 = %AI(3, %I(3))
\end_layout

\begin_layout Plain Layout

e> %A.%I(3,%AI(3),3)
\end_layout

\begin_layout Plain Layout

$_repl16 = %AI(3)
\end_layout

\end_inset


\end_layout

\begin_layout Section
\begin_inset CommandInset label
LatexCommand label
name "sec:Long-Property-Specifications"

\end_inset

Long Property Specifications
\end_layout

\begin_layout Standard
A properties specification like 
\family typewriter
%AC!ID[0]
\family default
 is terse almost to the point of being unreadable.
 If a properties specification contains no variables or other complex terms,
 it can be written in an alternate form, replacing the letters with the
 entire property name, and negation with 
\family typewriter
not
\family default
.
 The above specification can be written in the following form.
\end_layout

\begin_layout LyX-Code
% associative, commutative, not idempotent, identity 0
\end_layout

\begin_layout Standard
The commas are required, and spaces are allowed.
 This form is much more readable, but also much longer.
 Note that absorbers are specified via the 
\family typewriter
absorber
\family default
 keyword, followed by the absorber atom.
\end_layout

\begin_layout Standard
\begin_inset listings
inline false
status open

\begin_layout Plain Layout

e> %associative.%commutative
\end_layout

\begin_layout Plain Layout

$_repl1 = %AC
\end_layout

\begin_layout Plain Layout

e> %associative.% not associative, commutative
\end_layout

\begin_layout Plain Layout

$_repl2 = %AC
\end_layout

\begin_layout Plain Layout

e> (%associative, identity 0).%commutative, identity 2
\end_layout

\begin_layout Plain Layout

$_repl3 = %ACD[0]
\end_layout

\begin_layout Plain Layout

e> (%associative.%idempotent).%(3,%associative,idempotent(3),3)
\end_layout

\begin_layout Plain Layout

$_repl4 = %AI(3)
\end_layout

\begin_layout Plain Layout

e> %associative.%idempotent(3,%idempotent(3),3)
\end_layout

\begin_layout Plain Layout

$_repl5 = %AI(3, %I(3))
\end_layout

\begin_layout Plain Layout

e> %associative.%idempotent(3,%idempotent, associative(3),3)
\end_layout

\begin_layout Plain Layout

$_repl6 = %AI(3)
\end_layout

\end_inset


\end_layout

\begin_layout Chapter
\begin_inset CommandInset label
LatexCommand label
name "chap:Operators"

\end_inset

Operators
\end_layout

\begin_layout Standard
In general, operators denote mappings on atoms.
 However, Elision manipulates operators symbolically, so they should be
 regarded as mathematical functions or symbols, and not in the computer
 language sense.
 Elision supports the following kinds of operator.
\end_layout

\begin_layout Itemize
A 
\emph on
symbolic
\emph default
 operator is simply an atom that is manipulated by the system through rewriting.
 A Scala 
\emph on
closure
\emph default
 can be provided to construct instances of the operator, making the operator
 a 
\emph on
native
\emph default
 operator.
 This is how arithmetic operators, for example, are implemented.
\end_layout

\begin_layout Itemize
An 
\emph on
immediate
\emph default
 or 
\emph on
case
\emph default
 operator denotes a kind of macro.
 One or more patterns are provided, and arguments are matched against patterns,
 in order.
 The result of the match is used to construct a new atom, which is the 
\begin_inset Quotes eld
\end_inset

value
\begin_inset Quotes erd
\end_inset

 of the operator application.
 Case operators provide for a kind of controlled polymorphism, and can operate
 in ways that a symbolic operator cannot.
\end_layout

\begin_layout Standard
Operators must be defined in the current context to be used by name.
 This is done via the built-in 
\family typewriter
def
\family default
 operator.
\begin_inset Foot
status open

\begin_layout Plain Layout
Don't like this? Use the 
\begin_inset Quotes eld
\end_inset

autodefine
\begin_inset Quotes erd
\end_inset

 function of the REPL.
 Enable it with 
\family typewriter
autodef(true)
\family default
 and disable it with 
\family typewriter
autodef(false)
\family default
.
\end_layout

\end_inset

 If you are trying to define an operator specified by a bound variable,
 you must use the built-in 
\family typewriter
eval
\family default
 operator to first replace the variable with its binding.
 Operator redefinition is permissible, but results in a warning.
 Finally, operators are a special form (see 
\begin_inset CommandInset ref
LatexCommand formatted
reference "chap:Special-Forms"

\end_inset

), so they may be specified in more than one way.
 In this chapter we present only one style of operator definition to simplify
 the discussion.
 Other forms are potentially more useful for matching and rewriting (see
 
\begin_inset CommandInset ref
LatexCommand formatted
reference "chap:Matching-and-Rewriting"

\end_inset

).
\begin_inset listings
inline false
status open

\begin_layout Plain Layout

e> {operator #name=foo #params=%($x)}
\end_layout

\begin_layout Plain Layout

$_repl35 = {: operator:SYMBOL { binds name -> foo:SYMBOL params -> %($x)
 } :}
\end_layout

\begin_layout Plain Layout

e> def($_repl35)
\end_layout

\begin_layout Plain Layout

ERROR: Atom is not a named operator: $_repl35
\end_layout

\begin_layout Plain Layout

e> def(eval($_repl35))
\end_layout

\begin_layout Plain Layout

Defined operator foo.
\end_layout

\begin_layout Plain Layout

e> def({operator #name=foo #params=%($x)})
\end_layout

\begin_layout Plain Layout

WARNING: Redefining operator foo.
\end_layout

\begin_layout Plain Layout

WARNING: Prior definition: {: operator:SYMBOL { binds name -> foo:SYMBOL
 params -> %($x)
\end_layout

\begin_layout Plain Layout

} :}
\end_layout

\begin_layout Plain Layout

Defined operator foo.
\end_layout

\end_inset


\end_layout

\begin_layout Section
\begin_inset CommandInset label
LatexCommand label
name "sec:Symbolic-Operators"

\end_inset

Symbolic Operators
\end_layout

\begin_layout Standard
A symbolic operator declaration must have the following elements.
\end_layout

\begin_layout Itemize
A 
\emph on
name
\emph default
, specified as a symbol.
 For example, 
\family typewriter
add
\family default
.
\end_layout

\begin_layout Itemize
A 
\emph on
type
\emph default
, which is the type of the fully-applied operator.
 For example, the type of the integer add operator is 
\family typewriter
INTEGER
\family default
.
\end_layout

\begin_layout Itemize
A 
\emph on
parameter list
\emph default
, which specifies both the parameter types and also the operator's algebraic
 properties.
\end_layout

\begin_layout Standard
To specify a symbolic operator, give these three items in the following
 form:
\end_layout

\begin_layout LyX-Code
{ operator #name=NAME #type=TYPE #params=PARAMS }
\end_layout

\begin_layout Standard
where 
\family typewriter
NAME
\family default
 is the operator name, 
\family typewriter
TYPE
\family default
 is the type of the fully-applied operator, and 
\family typewriter
PARAMS
\family default
 is the parameter collection.
 The algebraic properties of this collection are the algebraic properties
 of the operator.
 If the 
\family typewriter
#type
\family default
 is 
\emph on
not
\emph default
 declared, it is assumed to be 
\family typewriter
ANY
\family default
.
\end_layout

\begin_layout Standard
The following are some examples of common operators.
\end_layout

\begin_layout LyX-Code
{ operator #name=iadd #type=INTEGER
\end_layout

\begin_layout LyX-Code
  #params=%AC!ID[0]($x:INTEGER, $y:INTEGER) }
\end_layout

\begin_layout LyX-Code
{ operator #name=imul #type=INTEGER
\end_layout

\begin_layout LyX-Code
  #params=%AC!ID[1]B[0]($x:INTEGER, $y:INTEGER) }
\end_layout

\begin_layout LyX-Code
{ operator #name=and #type=BOOLEAN
\end_layout

\begin_layout LyX-Code
  #params=%ACID[true]B[false]($P:BOOLEAN, $Q:BOOLEAN) }
\end_layout

\begin_layout Standard
\noindent
\begin_inset Box Shaded
position "t"
hor_pos "c"
has_inner_box 0
inner_pos "t"
use_parbox 0
use_makebox 0
width "100col%"
special "none"
height "1in"
height_special "totalheight"
status collapsed

\begin_layout Subsection*
Scala
\end_layout

\begin_layout Plain Layout
To create a definition of a symbolic operator, use
\end_layout

\begin_layout Itemize

\family typewriter
core.TypedSymbolicOperator(name, type, parameters, description, detail)
\end_layout

\begin_layout Plain Layout
where 
\family typewriter
name
\family default
 is the operator's name (a string), 
\family typewriter
type
\family default
 is the type of the fully-applied operator (an atom), 
\family typewriter
parameters
\family default
 specifies both the operator's properties and the parameters and their types
 (it is an atom sequence), 
\family typewriter
description
\family default
 is the short one-line description of the operator, and 
\family typewriter
detail
\family default
 is the longer description of the operator and its use.
 The last two (
\family typewriter
description
\family default
 and 
\family typewriter
detail
\family default
) are optional.
 The following code creates the two examples given previously (the 
\family typewriter
or
\family default
 and 
\family typewriter
add
\family default
 operators).
\end_layout

\begin_layout LyX-Code
import ornl.elision.core._
\end_layout

\begin_layout LyX-Code

\end_layout

\begin_layout LyX-Code
// Make the Boolean inclusive or operator.
\end_layout

\begin_layout LyX-Code
val orOp = TypedSymbolicOperator("or", BOOLEAN,
\end_layout

\begin_layout LyX-Code
  AtomSeq(Associative(true) and Commutative(true) and Idempotent(true)
\end_layout

\begin_layout LyX-Code
          and Absorber(true) and Identity(false),
\end_layout

\begin_layout LyX-Code
          Variable(BOOLEAN,"P"), Variable(BOOLEAN,"Q")),
\end_layout

\begin_layout LyX-Code
  "Compute the Boolean inclusive OR.",
\end_layout

\begin_layout LyX-Code
  """|This operator computes the Boolean inclusive OR of its arguments.
\end_layout

\begin_layout LyX-Code
     |All arguments must be Boolean values.""".stripMargin)
\end_layout

\begin_layout LyX-Code

\end_layout

\begin_layout LyX-Code
// Make the integer add operator definition.
\end_layout

\begin_layout LyX-Code
val addOp = TypedSymbolicOperator("add", INTEGER,
\end_layout

\begin_layout LyX-Code
  AtomSeq(Associative(true) and Commutative(true) and Idempotent(false)
\end_layout

\begin_layout LyX-Code
          and Identity(0), Variable(INTEGER,"x"), Variable(INTEGER,"y")),
\end_layout

\begin_layout LyX-Code
  "Compute the integer sum of the arguments.",
\end_layout

\begin_layout LyX-Code
  """|Compute the integer sum of the arguments.""".stripMargin)
\end_layout

\begin_layout Plain Layout
Operator definitions should be installed in an instance of 
\family typewriter
core.OperatorLibrary
\family default
, typically found in an instance of 
\family typewriter
core.Context
\family default
.
 A context is automatically created and provided by the REPL, so if you
 are interacting with the REPL you do not need to worry about this.
 Contexts and operator libraries are explained in more detail in 
\begin_inset CommandInset ref
LatexCommand formatted
reference "chap:Contexts"

\end_inset

.
 If you have a context instance, you can install a new operator by first
 getting the operator library from the context with 
\family typewriter
operatorLibrary
\family default
, and then invoking 
\family typewriter
add(opdef)
\family default
 on the instance, where 
\family typewriter
opdef
\family default
 is the operator definition.
\end_layout

\begin_layout Plain Layout
For instance, if 
\family typewriter
context
\family default
 is an instance of 
\family typewriter
core.Context
\family default
, then the operators defined above can be installed with the following lines
 of code.
\end_layout

\begin_layout LyX-Code
// Install definitions.
\end_layout

\begin_layout LyX-Code
context.operatorLibrary.add(orOp)
\end_layout

\begin_layout LyX-Code
context.operatorLibrary.add(addOp)
\end_layout

\begin_layout Plain Layout
The operator library is also where you register a closure for a symbolic
 operator.
 The closure must take a triple, consisting of the operator, the argument
 list as an instance of 
\family typewriter
core.AtomSeq
\family default
, and an instance of 
\family typewriter
core.Bindings
\family default
.
 The bindings are the result of matching the operator parameters against
 the arguments, and may be useful in some cases.
 The closure must then return an atom.
 Matching, binding, and rewriting are all explained in more detail in 
\begin_inset CommandInset ref
LatexCommand formatted
reference "chap:Matching-and-Rewriting"

\end_inset

.
 You register the native handler using the 
\family typewriter
core.OperatorLibrary.register(name, handler)
\family default
 instance method, where 
\family typewriter
name
\family default
 is the (string) name of the operator, and 
\family typewriter
handler
\family default
 is the closure described above.
 The following registers a native constructor for 
\family typewriter
add
\family default
, but does use some methods not explained just yet.
\end_layout

\begin_layout LyX-Code
// Define add as a symbolic operator.
\end_layout

\begin_layout LyX-Code
context.operatorLibrary.register("add",
\end_layout

\begin_layout LyX-Code
  (op: Operator, args: AtomSeq, _) => {
\end_layout

\begin_layout LyX-Code
    // Accumulate the integer literals found.
\end_layout

\begin_layout LyX-Code
	var lits:BigInt = 0
\end_layout

\begin_layout LyX-Code
	// Accumulate other atoms found.
\end_layout

\begin_layout LyX-Code
	var other = IndexedSeq[BasicAtom]()
\end_layout

\begin_layout LyX-Code
	// Traverse the list and divide the atoms.
\end_layout

\begin_layout LyX-Code
	args.foreach {
\end_layout

\begin_layout LyX-Code
	  x => x match {
\end_layout

\begin_layout LyX-Code
	    case IntegerLiteral(_, value) => lits += value
\end_layout

\begin_layout LyX-Code
	    case _ => other :+= x
\end_layout

\begin_layout LyX-Code
	  }
\end_layout

\begin_layout LyX-Code
	}
\end_layout

\begin_layout LyX-Code
	// Now add the accumulated literals to the list.
\end_layout

\begin_layout LyX-Code
	other :+= Literal(INTEGER, lits)
\end_layout

\begin_layout LyX-Code
	// Construct and return a new operator application.
\end_layout

\begin_layout LyX-Code
	Apply(op, AtomSeq(NoProps, other), true)
\end_layout

\begin_layout LyX-Code
})
\end_layout

\begin_layout Plain Layout
It is the job of the 
\family typewriter
core.Apply
\family default
 class to create operator (and other) applications.
 While this is explained in more detail in 
\begin_inset CommandInset ref
LatexCommand formatted
reference "sec:The-Applicative-Dot"

\end_inset

, we note some important things here.
\end_layout

\begin_layout Plain Layout
First, 
\family typewriter
core.Apply
\family default
 understands how to use the operator to process absorbers and identities,
 etc., and this processing is performed 
\emph on
first
\emph default
.
 Thus it is possible to attempt to construct a symbolic operator application
 with a native constructor and never have the native constructor get invoked.
 For instance, 
\family typewriter
add(0)
\family default
 is immediately rewritten to 
\family typewriter
0
\family default
, and the native constructor is never invoked.
\end_layout

\begin_layout Plain Layout
Second, the native constructor may 
\emph on
re
\emph default
-invoke 
\family typewriter
core.Apply
\family default
, as is done in the handler for 
\family typewriter
add
\family default
 shown above.
 This can simplify the native constructor since it does not have to worry
 about identities, etc.
 In the 
\family typewriter
add
\family default
 constructor, the result for 
\family typewriter
lits
\family default
 might be zero.
 By re-invoking 
\family typewriter
core.Apply
\family default
 it will get correctly processed.
\end_layout

\begin_layout Plain Layout
This second case leads to a potential problem.
 The 
\family typewriter
core.Apply
\family default
 processing will invoke the native constructor, and our native constructor
 invokes 
\family typewriter
core.Apply
\family default
.
 To prevent this recursion we pass 
\family typewriter
true
\family default
 as the optional third argument to 
\family typewriter
core.Apply
\family default
 to prevent re-invoking the native constructor.
 It is thus possible to write a native constructor that does some processing,
 lets itself get re-invoked, does more processing, etc., until it finally
 terminates the cycle.
\end_layout

\end_inset


\end_layout

\begin_layout Standard
The properties specified for the operator are interpreted a bit differently
 from how they are interpreted for collections.
 
\begin_inset CommandInset ref
LatexCommand formatted
reference "sec:Operator-Properties"

\end_inset

 explains how they are interpreted.
\end_layout

\begin_layout Standard
Symbolic operators can be defined using a much more terse syntax.
 In this form the prototype is written directly, and the name, parameters,
 and type are pulled from it.
 For instance, the prototype 
\family typewriter
imul($x:INTEGER, $y:INTEGER):INTEGER
\family default
 specifies the name, parameters and their types, and the type of the fully-appli
ed operator.
 Note that it does 
\emph on
not
\emph default
 specify the properties of the operator.
 Those are optionally specified by following the prototype with 
\family typewriter
is
\family default
 and then the algebraic properties specification.
 Use 
\family typewriter
{!
\family default
...
\family typewriter
}
\family default
 to enclose the entire operator definition.
 The three operators given previously can be written as follows using this
 new syntax.
\end_layout

\begin_layout LyX-Code
{! iadd($x:INTEGER, $y:INTEGER):INTEGER is %AC!ID[0] }
\end_layout

\begin_layout LyX-Code
{! imul($x:INTEGER, $y:INTEGER):INTEGER is %AC!ID[1]B[0] }
\end_layout

\begin_layout LyX-Code
{! and($P:BOOLEAN, $Q:BOOLEAN):BOOLEAN is %ACID[true]B[false] }
\end_layout

\begin_layout Standard
If you use long property specifications (see 
\begin_inset CommandInset ref
LatexCommand formatted
reference "sec:Long-Property-Specifications"

\end_inset

) then you can drop the leading 
\family typewriter
%
\family default
.
\end_layout

\begin_layout LyX-Code
{! iadd($x:INTEGER, $y:INTEGER):INTEGER is
\end_layout

\begin_layout LyX-Code
   associative, commutative, not idempotent, identity 0}
\end_layout

\begin_layout LyX-Code
{! imul($x:INTEGER, $y:INTEGER):INTEGER is
\end_layout

\begin_layout LyX-Code
   associative, commutative, not idempotent,
\end_layout

\begin_layout LyX-Code
   identity 1, absorber 0}
\end_layout

\begin_layout LyX-Code
{! and($P:BOOLEAN, $Q:BOOLEAN):BOOLEAN is
\end_layout

\begin_layout LyX-Code
   associative, commutative, idempotent,
\end_layout

\begin_layout LyX-Code
   identity true, absorber false}
\end_layout

\begin_layout Standard
This is much more readable, but also much longer.
\end_layout

\begin_layout Standard
After specifying the prototype the description and details may be specified
 as usual.
 In fact, the type can be specified in the usual manner (with 
\family typewriter
#type
\family default
), if desired.
\end_layout

\begin_layout Section
\begin_inset CommandInset label
LatexCommand label
name "sec:Operator-Properties"

\end_inset

Operator Properties
\end_layout

\begin_layout Standard
As with collections, operators have associated algebraic properties; in
 fact, they are the same as those for sequences, and are specified in the
 same manner.
 For example, addition is associative, commutative, not idempotent, and
 has an identity of zero: 
\family typewriter
%AC!ID[0]
\family default
.
 Multiplication is associative, commutative, not idempotent, has an identity
 of one, and an absorber of zero: 
\family typewriter
%d[1]b[0]!ica
\family default
.
 Boolean logical or is associative, commutative, idempotent, has an identity
 of false and an absorber of true: 
\family typewriter
%ACID[false]B[true]
\family default
.
\end_layout

\begin_layout Standard
Each property is described in more detail in the following subsections as
 it applies to operators.
 There are restrictions on the properties of operators that are not present
 for collections (specifically, associativity is required in many cases),
 and these are discussed in the following subsections.
\end_layout

\begin_layout Subsection
Associativity
\end_layout

\begin_layout Standard
An associative operator 
\begin_inset Formula $f$
\end_inset

 can have its arguments grouped arbitrarily.
 Thus 
\begin_inset Formula $f(a,b,c)=f(f(a,b),c)=f(a,f(b,c))$
\end_inset

.
 Note that any argument could be replaced with another application, so any
 number of arguments is possible.
\end_layout

\begin_layout Standard
Suppose we define operator 
\begin_inset Formula $f$
\end_inset

 to have prototype 
\begin_inset Formula $f(a:A,b:B):F$
\end_inset

.
 Since we can replace either 
\begin_inset Formula $a$
\end_inset

 or 
\begin_inset Formula $b$
\end_inset

 with another application of 
\begin_inset Formula $f$
\end_inset

, we conclude that 
\begin_inset Formula $F\subseteq A$
\end_inset

 and 
\begin_inset Formula $F\subseteq B$
\end_inset

.
 We further note the following, by associativity.
\begin_inset Formula 
\[
f(f(c:A,d:B),b:B)=f(c:A,f(d:B,b:B))
\]

\end_inset

Thus it must be the case that 
\begin_inset Formula $B\subseteq A$
\end_inset

.
 By a similar argument we conclude that 
\begin_inset Formula $A\subseteq B$
\end_inset

, and thus 
\begin_inset Formula $A=B$
\end_inset

.
 For these reasons we require that all parameters of an associative operator
 have the same type, and that the parameter type must be the same as the
 overall operator type.
\end_layout

\begin_layout Standard
\begin_inset listings
inline false
status open

\begin_layout Plain Layout

e> { operator #name=bad1 #type=INTEGER
\end_layout

\begin_layout Plain Layout

 >   #params=%A($x: INTEGER, $y: STRING) }
\end_layout

\begin_layout Plain Layout

ERROR: The operator bad1 is marked as associative, but all parameters
\end_layout

\begin_layout Plain Layout

do not hae the same type, as required: %A($x:INTEGER, $y:STRING)
\end_layout

\begin_layout Plain Layout

e> { operator #name=bad2 #type=STRING
\end_layout

\begin_layout Plain Layout

 >   #params=%A($x: INTEGER, $y: INTEGER) }
\end_layout

\begin_layout Plain Layout

ERROR: The operator bad2 is marked as associative, but the parameter
\end_layout

\begin_layout Plain Layout

type (INTEGER) is not the same as the fully-applied type (STRING).
\end_layout

\end_inset


\end_layout

\begin_layout Standard
An associative operator must declare 
\emph on
exactly
\emph default
 two parameters.
\end_layout

\begin_layout Standard
\begin_inset listings
inline false
status open

\begin_layout Plain Layout

e> { operator #name=bad3 #type=INTEGER
\end_layout

\begin_layout Plain Layout

 >   #params=%A($x: INTEGER) }
\end_layout

\begin_layout Plain Layout

ERROR: The operator bad3 is marked as associative, but does not have
\end_layout

\begin_layout Plain Layout

exactly two parameters, as required: %A($x:INTEGER)
\end_layout

\end_inset


\end_layout

\begin_layout Standard
Associativity is 
\emph on
required
\emph default
 by idempotency, any identity, and any absorber.
\end_layout

\begin_layout Subsection
Commutativity
\end_layout

\begin_layout Standard
A commutative (or abelian) operator 
\begin_inset Formula $f$
\end_inset

 can have its arguments re-ordered arbitrarily.
 Thus 
\begin_inset Formula $f(a,b)=f(b,a)$
\end_inset

.
 If we provide type information, we see the following: 
\begin_inset Formula $f(a:A,b:B)=f(b:B,a:A)$
\end_inset

, and we conclude that 
\begin_inset Formula $A\subseteq B$
\end_inset

 and 
\begin_inset Formula $B\subseteq A$
\end_inset

, or 
\begin_inset Formula $A=B$
\end_inset

.
 We thus require that all arguments to a commutative operator have the same
 type, though this need not be the type of the fully-applied operator.
\end_layout

\begin_layout Standard
\begin_inset listings
inline false
status open

\begin_layout Plain Layout

e> { operator #name=bad #type=STRING
\end_layout

\begin_layout Plain Layout

 >   #params=%C($x: INTEGER, $y: STRING) }
\end_layout

\begin_layout Plain Layout

ERROR: The operator bad is marked as commutative, but all parameters
\end_layout

\begin_layout Plain Layout

do not hae the same type, as required: %C($x:INTEGER, $y:STRING)
\end_layout

\end_inset


\end_layout

\begin_layout Standard
A commutative operator must declare 
\emph on
at least
\emph default
 two parameters.
\end_layout

\begin_layout Subsection
Idempotency
\end_layout

\begin_layout Standard
An idempotent operator 
\begin_inset Formula $f$
\end_inset

 has the property that 
\begin_inset Formula $f(a,a)=f(a)$
\end_inset

, so repeated arguments are discarded.
 Because the length of the argument list can change, idempotent operators
 are required to be associative.
 An example of an idempotent operator is the Boolean inclusive 
\emph on
or
\emph default
, since 
\begin_inset Formula $\mbox{or}(x,y,x)=\mbox{or}(x,y)$
\end_inset

.
 Idempotency imposes no additional restrictions on an operator beyond those
 imposed by associativity, which is required.
\end_layout

\begin_layout Standard
As an example, we implement multisets and sets using symbolic operators.
 A 
\emph on
multiset
\emph default
 allows repeated elements to be present.
\end_layout

\begin_layout Standard
\begin_inset listings
inline false
status open

\begin_layout Plain Layout

e> def({ operator #name=mset #params=%AC($x,$y) })
\end_layout

\begin_layout Plain Layout

e> mset(7, fred, "James", blue, 7, blue)
\end_layout

\begin_layout Plain Layout

$_repl18 = mset(7, fred:SYMBOL, "James", blue:SYMBOL, 7, blue:SYMBOL)
\end_layout

\end_inset


\end_layout

\begin_layout Standard
A 
\emph on
set
\emph default
 does not allow repeated elements.
\end_layout

\begin_layout Standard
\begin_inset listings
inline false
status open

\begin_layout Plain Layout

e> def({ operator #name=set #params=%ACI($x,$y) })
\end_layout

\begin_layout Plain Layout

e> set(7, fred, "James", blue, 7, blue)
\end_layout

\begin_layout Plain Layout

$_repl19 = set(7, fred:SYMBOL, "James", blue:SYMBOL)
\end_layout

\end_inset


\end_layout

\begin_layout Standard
Including idempotency in the list of properties allows a simple implementation
 of sets.
 Examples of idempotent operators are the logical 
\emph on
or
\emph default
 and 
\emph on
and
\emph default
.
\end_layout

\begin_layout Subsection
Identity
\end_layout

\begin_layout Standard
An operator 
\begin_inset Formula $f$
\end_inset

 can have an associated named identity element 
\begin_inset Formula $e$
\end_inset

, with the property that 
\begin_inset Formula $f(x,e)=f(e,x)=f(x)=x$
\end_inset

.
 Instances of a named identity are discarded from the argument list.
 Because the length of the argument list can change, only associative operators
 can have a named identity.
\end_layout

\begin_layout Standard
Named identity elements include 
\emph on
zero
\emph default
 for addition, 
\emph on
one
\emph default
 for multiplication, 
\emph on
false
\emph default
 for Boolean inclusive 
\emph on
or
\emph default
, and 
\emph on
true
\emph default
 for Boolean 
\emph on
and
\emph default
.
\end_layout

\begin_layout Standard
Further, 
\begin_inset Formula $f()$
\end_inset

 is regarded as an alternate name for a named identity 
\begin_inset Formula $e$
\end_inset

.
 The type of the identity must match the parameter type.
\end_layout

\begin_layout Subsection
Absorber
\end_layout

\begin_layout Standard
An operator 
\begin_inset Formula $f$
\end_inset

 can have an associated absorber element 
\begin_inset Formula $z$
\end_inset

, with the property that 
\begin_inset Formula $f(x,z)=f(z,x)=z$
\end_inset

.
 If an absorber is present in the argument list then the entire operator
 application is reduced to the absorber.
 Elision currently requires that operators with absorbers be associative,
 though this is not essential for any mathematical reason.
\end_layout

\begin_layout Standard
Absorber elements include zero for multiplication, true for Boolean inclusive
 or, and false for Boolean and.
 The type of the absorber must match the parameter type.
\end_layout

\begin_layout Subsection
Construction
\end_layout

\begin_layout Standard
Atoms are transformed when entered, based on their properties, before any
 other processing, including a native handler, is performed.
 Suppose we have the following definitions.
\end_layout

\begin_layout LyX-Code
def({operator #name=foo #params=%AD[0]($x:INTEGER,$y:INTEGER) #type=INTEGER})
\end_layout

\begin_layout LyX-Code
def({operator #name=bar #params=%AB[true]($x:BOOLEAN,$y:BOOLEAN) #type=BOOLEAN})
\end_layout

\begin_layout Itemize

\family typewriter
foo($x:INTEGER, foo($y:INTEGER, $z:INTEGER))
\family default
 becomes 
\family typewriter
foo($x:INTEGER, $y:INTEGER, $z:INTEGER)
\family default
 because associative applications are 
\begin_inset Quotes eld
\end_inset

flattened.
\begin_inset Quotes erd
\end_inset


\end_layout

\begin_layout Itemize

\family typewriter
foo(5,0,2)
\family default
 becomes 
\family typewriter
foo(5,2)
\family default
 because identities are discarded.
\end_layout

\begin_layout Itemize

\family typewriter
bar(true,false, $x:BOOLEAN)
\family default
 becomes 
\family typewriter
true
\family default
 because 
\family typewriter
true
\family default
 is an absorber.
\end_layout

\begin_layout Itemize

\family typewriter
foo(0,0,0)
\family default
 becomes 
\family typewriter
0
\family default
 because discarding identities leaves 
\family typewriter
foo()
\family default
, which is equal to the identity 
\family typewriter
0
\family default
.
\end_layout

\begin_layout Standard
Once this processing is complete, the system applies any native handler.
\end_layout

\begin_layout Section
\begin_inset CommandInset label
LatexCommand label
name "sec:Operator-Applications"

\end_inset

Operator Applications
\end_layout

\begin_layout Standard
Once an operator is defined, it can be applied to arguments.
 If the arguments match the parameters then the operator is fully applied
 and a new atom is created called an 
\emph on
apply
\emph default
.
 Assuming the 
\family typewriter
and
\family default
, 
\family typewriter
or
\family default
, and 
\family typewriter
typeof
\family default
 operators given in the previous section are defined, the following are
 all valid applications.
\end_layout

\begin_layout Standard
\align center
\begin_inset Tabular
<lyxtabular version="3" rows="1" columns="4">
<features tabularvalignment="middle" tabularwidth="80col%">
<column alignment="left" valignment="top" width="0pt">
<column alignment="left" valignment="top" width="0">
<column alignment="left" valignment="top" width="0">
<column alignment="left" valignment="top" width="0pt">
<row>
<cell alignment="left" valignment="top" usebox="none">
\begin_inset Text

\begin_layout Plain Layout

\family typewriter
add(4,5,$x)
\end_layout

\end_inset
</cell>
<cell alignment="left" valignment="top" usebox="none">
\begin_inset Text

\begin_layout Plain Layout

\family typewriter
or($x,false)
\end_layout

\end_inset
</cell>
<cell alignment="left" valignment="top" usebox="none">
\begin_inset Text

\begin_layout Plain Layout

\family typewriter
typeof(6)
\end_layout

\end_inset
</cell>
<cell alignment="left" valignment="top" usebox="none">
\begin_inset Text

\begin_layout Plain Layout

\family typewriter
typeof(add($x,9))
\end_layout

\end_inset
</cell>
</row>
</lyxtabular>

\end_inset


\end_layout

\begin_layout Standard
Because of the properties of the 
\family typewriter
or
\family default
 operator, the second term 
\family typewriter
or($x,false)
\family default
 immediately reduces to 
\family typewriter
$x
\family default
.
 The last two reduce immediately to 
\family typewriter
INTEGER
\family default
.
\end_layout

\begin_layout Standard
Operator applications can be nested, provided types match.
 The following is an example.
\end_layout

\begin_layout LyX-Code
or(equal(add($x,21),64),equal(add($y,17),32))
\end_layout

\begin_layout Standard
\noindent
\begin_inset Box Shaded
position "t"
hor_pos "c"
has_inner_box 0
inner_pos "t"
use_parbox 0
use_makebox 0
width "100col%"
special "none"
height "1in"
height_special "totalheight"
status open

\begin_layout Subsection*
Scala
\end_layout

\begin_layout Plain Layout
Operator application is explained in 
\begin_inset CommandInset ref
LatexCommand formatted
reference "sec:The-Applicative-Dot"

\end_inset

.
\end_layout

\begin_layout Plain Layout
Before an operator can be applied, you must get an instance of that operator.
 If you have installed the operator definition in an operator library, you
 can retrieve it via either the 
\family typewriter
get(name)
\family default
 instance method of 
\family typewriter
core.OperatorLibrary
\family default
, or via the 
\family typewriter
apply(name)
\family default
 instance method, where 
\family typewriter
name
\family default
 is the operator name.
 The 
\family typewriter
get(name)
\family default
 method returns an optional 
\family typewriter
core.OperatorRef
\family default
, returning 
\family typewriter
None
\family default
 if the operator is not known.
 The 
\family typewriter
apply(name)
\family default
 method will will return an instance of 
\family typewriter
core.OperatorRef
\family default
, or throw an exception if the operator is not known.
\end_layout

\begin_layout Plain Layout
The operator itself can be obtained from the 
\family typewriter
core.OperatorRef
\family default
 instance via its 
\family typewriter
operator
\family default
 field.
 The following are two ways to obtain the 
\family typewriter
add
\family default
 operator, given a context instance 
\family typewriter
context
\family default
.
\end_layout

\begin_layout LyX-Code
context.operatorLibrary.get("add") match {
\end_layout

\begin_layout LyX-Code
  case Some(opref) => // Do something with the operator opref.operator
\end_layout

\begin_layout LyX-Code
  case None => // The operator is not known!
\end_layout

\begin_layout LyX-Code
}
\end_layout

\begin_layout LyX-Code
// The following throws an UndefinedOperatorException if
\end_layout

\begin_layout LyX-Code
// add is not known.
\end_layout

\begin_layout LyX-Code
context.operatorLibrary("add").operator
\end_layout

\begin_layout Plain Layout
Of course, you probably don't need (or even want) the actual operator; a
 reference to the operator is sufficient.
\end_layout

\begin_layout Plain Layout
Once you have the operator reference, you can apply it to arguments by just
 listing the arguments in parentheses after the reference, thus implicitly
 invoking the operator's (or reference's) 
\family typewriter
apply
\family default
 method.
 You can also use the 
\family typewriter
core.Apply
\family default
 class as explained in the next section.
 The following adds some numbers.
\end_layout

\begin_layout LyX-Code
context.operatorLibrary("add")(2,2,9)
\end_layout

\end_inset


\end_layout

\begin_layout Section
\begin_inset CommandInset label
LatexCommand label
name "sec:The-Applicative-Dot"

\end_inset

The Applicative Dot
\end_layout

\begin_layout Standard
Operator applications can be written in two forms: 
\family typewriter
add(4,5,$x)
\family default
 and 
\family typewriter
add.%(4,5,$x)
\family default
.
 This second form uses the 
\emph on
applicative dot
\emph default
 and a collection to apply an operator to arguments.
 The two forms are equivalent; they are alternative ways to represent the
 same atom.
 The first form is actually a shorthand notation for the second.
 Both operators and atom lists are themselves atoms, and can be manipulated
 by the system.
 In 
\begin_inset CommandInset ref
LatexCommand formatted
reference "chap:Matching-and-Rewriting"

\end_inset

 the applicative dot notation will turn out to be very useful.
\end_layout

\begin_layout Standard
While operators are atoms, if you just evaluate 
\family typewriter
add
\family default
 by itself Elision will usually interpret this as a symbol of type 
\family typewriter
SYMBOL
\family default
.
 To force Elision to look this operator up, write 
\family typewriter
add:OPREF
\family default
.
 The 
\family typewriter
OPREF
\family default
 is not actually the type of the operator, but just a hint to force the
 Elision parser to look up the operator in the parser's context.
 If the operator is not known, an error is reported.
 The built in operator 
\family typewriter
getop
\family default
 can be used to get the actual operator from an operator reference.
\end_layout

\begin_layout Standard
The type of an operator
\begin_inset Foot
status collapsed

\begin_layout Plain Layout
There are two exceptions.
 The operators 
\family typewriter
MAP
\family default
 and 
\family typewriter
xx
\family default
 are used to represent the type of operators, so they get special treatment.
 Their type is 
\family typewriter
ANY
\family default
.
\end_layout

\end_inset

 is a 
\emph on
mapping
\emph default
 from some domain to some range, deduced from the operator prototype.
 This can be obtained using the lambda trick presented in 
\begin_inset CommandInset ref
LatexCommand formatted
reference "sec:Lambdas"

\end_inset

.
 With 
\family typewriter
add
\family default
 defined in the current REPL session, try the following.
\end_layout

\begin_layout Standard
\begin_inset listings
inline false
status open

\begin_layout Plain Layout

e> 
\backslash
$x:$T.$T.getop(add:OPREF)
\end_layout

\begin_layout Plain Layout

repl0 = MAP(xx(INTEGER, INTEGER), INTEGER)
\end_layout

\end_inset


\end_layout

\begin_layout Standard
The type for the 
\family typewriter
add
\family default
 operator is a mapping from pairs of integers to integers.
 The above expression parses correctly because the applicative dot binds
 the most weakly of all connectors; more weakly than the lambda dot, for
 instance, which binds more weakly than the type colon.
 Thus the expression is equal to the following.
\end_layout

\begin_layout LyX-Code
(
\backslash
$x:$T.$T).(getop(add:OPREF))
\end_layout

\begin_layout Standard
The applicative dot can be used to 
\begin_inset Quotes eld
\end_inset

glue
\begin_inset Quotes erd
\end_inset

 any two atoms together.
 The atom to the left of the dot is the 
\emph on
left-hand side (lhs)
\emph default
, while the atom to the right of the dot is the 
\emph on
right-hand side (rhs)
\emph default
.
 For instance the following are perfectly legal applications, though it
 is not entirely clear what the first and last examples 
\begin_inset Quotes eld
\end_inset

mean.
\begin_inset Quotes erd
\end_inset

 The parentheses are used in the first example to prevent 
\family typewriter
7.

\family default
 from being interpreted as a floating point number; a space between the
 
\family typewriter
7
\family default
 and the dot would also work.
\end_layout

\begin_layout Standard
\align center
\begin_inset Tabular
<lyxtabular version="3" rows="1" columns="4">
<features tabularvalignment="middle" tabularwidth="80col%">
<column alignment="left" valignment="top" width="0pt">
<column alignment="left" valignment="top" width="0">
<column alignment="left" valignment="top" width="0">
<column alignment="left" valignment="top" width="0pt">
<row>
<cell alignment="left" valignment="top" usebox="none">
\begin_inset Text

\begin_layout Plain Layout

\family typewriter
(7).$x
\end_layout

\end_inset
</cell>
<cell alignment="left" valignment="top" usebox="none">
\begin_inset Text

\begin_layout Plain Layout

\family typewriter
(
\backslash
$x:$T.$T).getop(add:OPREF)
\end_layout

\end_inset
</cell>
<cell alignment="left" valignment="top" usebox="none">
\begin_inset Text

\begin_layout Plain Layout

\family typewriter
add.%(5,6)
\end_layout

\end_inset
</cell>
<cell alignment="left" valignment="top" usebox="none">
\begin_inset Text

\begin_layout Plain Layout

\family typewriter
$x.$y
\end_layout

\end_inset
</cell>
</row>
</lyxtabular>

\end_inset


\end_layout

\begin_layout Standard
\begin_inset CommandInset ref
LatexCommand formatted
reference "chap:Special-Forms"

\end_inset

 will introduce several other uses of the applicative dot.
\end_layout

\begin_layout Standard
\noindent
\begin_inset Box Shaded
position "t"
hor_pos "c"
has_inner_box 0
inner_pos "t"
use_parbox 0
use_makebox 0
width "100col%"
special "none"
height "1in"
height_special "totalheight"
status open

\begin_layout Subsection*
Scala
\end_layout

\begin_layout Plain Layout
To create an apply using the applicative dot, use the 
\family typewriter
core.Apply(lhs,rhs)
\family default
 constructor, where 
\family typewriter
lhs
\family default
 is the left-hand side, and 
\family typewriter
rhs
\family default
 is the right-hand side.
 Here are the Scala code equivalents for the apply examples given previously.
\end_layout

\begin_layout LyX-Code
// (7).$x
\end_layout

\begin_layout LyX-Code
Apply(7,'x)
\end_layout

\begin_layout LyX-Code

\family typewriter
// (
\backslash
$x:$T.$T).getop(add:OPREF)
\end_layout

\begin_layout LyX-Code
Apply(Lambda(Variable('T,"x"),'T),
\end_layout

\begin_layout LyX-Code
  context.operatorLibrary("getop")(Literal(OPREF,'add)))
\end_layout

\begin_layout LyX-Code
// add.%(5,6)
\end_layout

\begin_layout LyX-Code
Apply(context.operatorLibrary("add"), AtomSeq(NoProps, 5, 6))
\end_layout

\begin_layout LyX-Code
// $x.$y
\end_layout

\begin_layout LyX-Code
Apply('x,'y)
\end_layout

\end_inset


\end_layout

\begin_layout Section
Operators, Symbols, and Naked Symbols
\end_layout

\begin_layout Standard
If you type a symbol at the REPL prompt without type, this is regarded as
 a 
\begin_inset Quotes eld
\end_inset

naked
\begin_inset Quotes erd
\end_inset

 symbol, and is subject to special treatment.
 If the naked symbol appears on the left-hand side of an apply, the system
 will attempt to interpret it as an operator reference, and will look it
 up in the context.
 If it is not found, it will issue an error.
\end_layout

\begin_layout Standard
\begin_inset listings
inline false
status open

\begin_layout Plain Layout

e> fred
\end_layout

\begin_layout Plain Layout

$_repl14 = fred:SYMBOL
\end_layout

\begin_layout Plain Layout

e> fred(5)
\end_layout

\begin_layout Plain Layout

ERROR: The operator fred is not known.
\end_layout

\begin_layout Plain Layout

e> fred.james
\end_layout

\begin_layout Plain Layout

ERROR: The operator fred is not known.
\end_layout

\end_inset


\end_layout

\begin_layout Standard
To overcome this explicitly give the type of the symbol.
 Any type will suppress this behavior, but the most common (and obvious)
 type is 
\family typewriter
SYMBOL
\family default
.
 Enclosing the symbol in parentheses only helps with the simple operator
 application, but not with the applicative dot.
\end_layout

\begin_layout Standard
\begin_inset listings
inline false
status open

\begin_layout Plain Layout

e> fred:SYMBOL.james
\end_layout

\begin_layout Plain Layout

$_repl15 = (fred:SYMBOL.james:SYMBOL)
\end_layout

\begin_layout Plain Layout

e> (fred)(5)
\end_layout

\begin_layout Plain Layout

$_repl16 = fred:SYMBOL
\end_layout

\begin_layout Plain Layout

$_repl17 = 5
\end_layout

\begin_layout Plain Layout

e> (fred).5
\end_layout

\begin_layout Plain Layout

ERROR: The operator fred is not known.
\end_layout

\begin_layout Plain Layout

e> (fred:SYMBOL).5
\end_layout

\begin_layout Plain Layout

$_repl18 = (fred:SYMBOL.5)
\end_layout

\begin_layout Plain Layout

e> fred:SYMBOL(5)
\end_layout

\begin_layout Plain Layout

ERROR: The operator SYMBOL is not known.
\end_layout

\end_inset


\end_layout

\begin_layout Standard
The last line above is included just to emphasize that types are themselves
 atoms, and are subject to the same parsing rules.
\end_layout

\begin_layout Standard
The opposite of this is to explicitly state that a symbol is an operator
 reference, using 
\family typewriter
OPREF
\family default
.
\end_layout

\begin_layout Standard
\begin_inset listings
inline false
status open

\begin_layout Plain Layout

e> (fred:OPREF)(5)
\end_layout

\begin_layout Plain Layout

ERROR: The operator fred is not known.
\end_layout

\end_inset


\end_layout

\begin_layout Standard
You may be wondering why Elision doesn't simply treat a naked symbol as
 a simple symbol when there is no operator with that name, so 
\family typewriter
fred.5
\family default
 would be accepted.
 The reason is that if an operator with name 
\family typewriter
fred
\family default
 were later defined then the interpretation would be fundamentally changed
 (from a symbol to an operator), and the Elision design seeks to avoid that.
 This could 
\begin_inset Quotes eld
\end_inset

break
\begin_inset Quotes erd
\end_inset

 existing files of definitions and terms.
\end_layout

\begin_layout Standard
\noindent
\begin_inset Box Shaded
position "t"
hor_pos "c"
has_inner_box 0
inner_pos "t"
use_parbox 0
use_makebox 0
width "100col%"
special "none"
height "1in"
height_special "totalheight"
status open

\begin_layout Subsection*
Scala
\end_layout

\begin_layout Plain Layout
The special type 
\family typewriter
OPREF
\family default
 is one place where the Scala API and REPL deviate.
 Consider the following code.
\end_layout

\begin_layout LyX-Code
Apply(Literal(OPREF, 'fred), Literal(5)).toParseString
\end_layout

\begin_layout Plain Layout
This yields the output 
\begin_inset Quotes eld
\end_inset


\family typewriter
(fred:OPREF.5)
\family default
,
\begin_inset Quotes erd
\end_inset

 but this fails the 
\begin_inset Quotes eld
\end_inset

round trip
\begin_inset Quotes erd
\end_inset

 test; parsing this string results in an attempt to look up the 
\family typewriter
fred
\family default
 operator in the current context.
\end_layout

\begin_layout Plain Layout
This difficulty arises from the fact that there is no 
\begin_inset Quotes eld
\end_inset

universal
\begin_inset Quotes erd
\end_inset

 context.
 The REPL and the parser have a context where they can look up 
\family typewriter
fred
\family default
, but the overall API does not.
\end_layout

\begin_layout Plain Layout
To prevent this future versions of Elision may do away with 
\family typewriter
OPREF
\family default
 at the API level, and more rigorously dispose of it during parsing, but
 for now remember that 
\family typewriter
OPREF
\family default
 is a piece of parser 
\begin_inset Quotes eld
\end_inset

magic.
\begin_inset Quotes erd
\end_inset


\end_layout

\end_inset


\end_layout

\begin_layout Section
\begin_inset CommandInset label
LatexCommand label
name "sec:Case-Operators"

\end_inset

Case Operators
\end_layout

\begin_layout Standard
A case operator declaration must have the following elements.
\end_layout

\begin_layout Itemize
A 
\emph on
name
\emph default
, specified as a symbol.
 For example, 
\family typewriter
sum
\family default
.
\end_layout

\begin_layout Itemize
An optional 
\emph on
type
\emph default
, which is the type of the fully-applied operator.
 If not specified, 
\family typewriter
ANY
\family default
 is used.
\end_layout

\begin_layout Itemize
A 
\emph on
case list
\emph default
, which specifies the alternatives for the operator.
\end_layout

\begin_layout Standard
To specify a case operator, give these three items in the following form:
\end_layout

\begin_layout LyX-Code
{ operator #name=NAME #type=TYPE #cases CASES }
\end_layout

\begin_layout Standard
where 
\family typewriter
NAME
\family default
 is the operator name, 
\family typewriter
TYPE
\family default
 is the type of the fully-applied operator, and 
\family typewriter
CASES
\family default
 is the comma-separated list of alternatives.
 Again, if the 
\family typewriter
#type
\family default
 is 
\emph on
not
\emph default
 declared, it is assumed to be 
\family typewriter
ANY
\family default
.
\end_layout

\begin_layout Standard
A case definition defines an operator by explicitly giving the interpretation
 of the operator in terms of its argument.
 When the operator symbol appears on the left of an applicative dot (even
 when implicit) then each of the alternatives is considered, in order.
\end_layout

\begin_layout Standard
The alternatives can be any atom, but some atoms are special.
\end_layout

\begin_layout Itemize
If the atom is a 
\emph on
rewriter
\emph default
 (the 
\begin_inset Quotes eld
\end_inset

map pair
\begin_inset Quotes erd
\end_inset

 is the most common), then the rewrite is attempted.
 If it succeeds, then the result is the value of the operator application.
 If it fails, then the next alternative is tried.
\end_layout

\begin_layout Itemize
If the atom is an 
\emph on
applicable
\emph default
 (operators are the most common, but also algebraic property specifications),
 then the applicable is placed on the left hand side of the applicative
 dot, and the arguments on the right hand side.
 The result is the value of the operator and no further alternatives are
 considered.
\end_layout

\begin_layout Itemize
Otherwise the atom is the value of the operator.
\end_layout

\begin_layout Standard
The second and third cases are very simple, so we consider them first.
 The following creates an alias for the 
\family typewriter
add
\family default
 operator.
\end_layout

\begin_layout Standard
\begin_inset listings
inline false
status open

\begin_layout Plain Layout

e> def({operator #name=`+` #cases add:OPREF})
\end_layout

\begin_layout Plain Layout

Defined operator `+`.
\end_layout

\begin_layout Plain Layout

e> `+`(5,4,3)
\end_layout

\begin_layout Plain Layout

$_repl20 = 12
\end_layout

\end_inset

The following creates a constant function that yields the value one no matter
 what the arguments.
\end_layout

\begin_layout Standard
\begin_inset listings
inline false
status open

\begin_layout Plain Layout

e> def({operator #name=one #cases 1})
\end_layout

\begin_layout Plain Layout

Defined operator one.
\end_layout

\begin_layout Plain Layout

e> one(4,5)
\end_layout

\begin_layout Plain Layout

$_repl0 = 1 
\end_layout

\end_inset


\end_layout

\begin_layout Standard
The first case uses a rewritable, which will be more fully explained in
 
\begin_inset CommandInset ref
LatexCommand formatted
reference "chap:Matching-and-Rewriting"

\end_inset

.
 Here we consider a simple one: the 
\emph on
map pair
\emph default
.
 A map pair consists of a pattern against which the argument list is matched,
 a text arrow (
\family typewriter
->
\family default
), and an atom specifying the value of the operator when the pattern matches
 the argument list.
 It is advisable to use metavariables on the right-hand side, and we will
 do that by convention.
\end_layout

\begin_layout Standard
The following is a general definition using cases.
\end_layout

\begin_layout LyX-Code
{operator #name=sum #cases
\end_layout

\begin_layout LyX-Code
          %($x: INTEGER) -> $$x,
\end_layout

\begin_layout LyX-Code
          %($x: STRING) -> $$x,
\end_layout

\begin_layout LyX-Code
          %AC($x: INTEGER, $y: INTEGER) -> add($$x,$$y),
\end_layout

\begin_layout LyX-Code
          %A($x: STRING, $y: STRING) -> ($$x.$$y)}
\end_layout

\begin_layout Standard
This definition allows adding both integers (via 
\family typewriter
add
\family default
) and strings (via the applicative dot).
 Note that the lists can specify properties to facilitate proper matching.
 Note also that 
\family typewriter
sum(5,"Fred")
\family default
 results in an error, as this does not match any case.
 Likewise, 
\family typewriter
sum()
\family default
 does not match any case, either.
 Suppose we want to allow the no-argument case but to leave it as 
\family typewriter
sum()
\family default
.
 We add an alternative with the form 
\family typewriter
%() -> _
\family default
.
 This matches the empty argument list.
 The value in this case is the underscore, which is a synonym for 
\family typewriter
ANY
\family default
, and is interpreted here to mean that the argument list should be left
 as it was at the start, yielding 
\family typewriter
sum()
\family default
 as the final answer.
\end_layout

\begin_layout Standard
Suppose we never want an undefined case; when we do not match a given case,
 we want to accept and leave the operator application unchanged, perhaps
 for symbolic manipulation.
 We can use 
\family typewriter
ANY
\family default
 as the pattern to catch this case.
 Consider the following alternate definition of 
\family typewriter
add
\family default
.
\end_layout

\begin_layout LyX-Code
{operator #name=sum #cases
\end_layout

\begin_layout LyX-Code
          %($x: INTEGER) -> $$x,
\end_layout

\begin_layout LyX-Code
          %($x: STRING) -> $$x,
\end_layout

\begin_layout LyX-Code
          %AC($x: INTEGER, $y: INTEGER) -> add($$x,$$y),
\end_layout

\begin_layout LyX-Code
          %A($x: STRING, $y: STRING) -> ($$x.$$y),
\end_layout

\begin_layout LyX-Code
          _ -> _}
\end_layout

\begin_layout Standard
In the last line the lone underscore (a synonym for 
\family typewriter
ANY
\family default
) matches anything.
 Thus 
\family typewriter
sum(5,"Fred")
\family default
 falls to this case and the result is 
\family typewriter
sum:OPTYPE.%(5,"Fred")
\family default
, or just 
\family typewriter
sum(5,"Fred")
\family default
, where construction halts.
 Note that we cannot directly refer to 
\family typewriter
sum
\family default
 inside the definition since the operator is not yet defined.
\end_layout

\begin_layout Standard
This generality allows some rather unorthodox things to occur.
 Consider the following.
\end_layout

\begin_layout LyX-Code
{operator #name=typeof #cases $x:$T -> $$T}
\end_layout

\begin_layout Standard
Now we have an operator that generates the type of anything on the right
 of an applicative dot.
\begin_inset Foot
status collapsed

\begin_layout Plain Layout
This is not perfect! The lambda trick described elsewhere is the best way
 to obtain the type of an atom.
\end_layout

\end_inset


\end_layout

\begin_layout Standard
\begin_inset listings
inline false
status open

\begin_layout Plain Layout

e> typeof.5
\end_layout

\begin_layout Plain Layout

$_repl4 = INTEGER
\end_layout

\end_inset


\end_layout

\begin_layout Standard
In Elision, 
\family typewriter
help
\family default
 is implemented as a case operator.
 The definition is potentially instructive.
 The 
\family typewriter
help
\family default
 operator takes either no arguments (the 
\begin_inset Quotes eld
\end_inset

all
\begin_inset Quotes erd
\end_inset

 case) or a single operator reference.
 We can write this as follows.
\end_layout

\begin_layout LyX-Code
def({operator #name=help #cases
\end_layout

\begin_layout LyX-Code
  %($op: OPREF) -> _help_op($$op),
\end_layout

\begin_layout LyX-Code
  _help_all: OPREF
\end_layout

\begin_layout LyX-Code
})
\end_layout

\begin_layout Standard
Here 
\family typewriter
_help_op
\family default
 and 
\family typewriter
_help_all
\family default
 are operators that provide native handlers.
 The first case deals with entering an operator reference.
 The second case is an operator reference, which is an 
\emph on
applicable
\emph default
, so Elision applies 
\family typewriter
_help_all
\family default
 to the argument list, whatever it is.
 This results in some non-intuitive error messages.
\end_layout

\begin_layout Standard
\begin_inset listings
inline false
status open

\begin_layout Plain Layout

e> help(5)
\end_layout

\begin_layout Plain Layout

ERROR: Incorrect argument for operator _help_all at position 0: 5.
\end_layout

\begin_layout Plain Layout

Sequences are not the same length.
\end_layout

\end_inset

To the end user this mentions a completely different operator, and complains
 about the length of the argument sequence.
\end_layout

\begin_layout Standard
Suppose instead we wanted to still perform the argument check (so we get
 a better error message).
 We can try to write it as follows.
\end_layout

\begin_layout LyX-Code
def({operator #name=help #cases
\end_layout

\begin_layout LyX-Code
  %($op: OPREF) -> _help_op($$op),
\end_layout

\begin_layout LyX-Code
  %() -> _help_all()
\end_layout

\begin_layout LyX-Code
})
\end_layout

\begin_layout Standard
This looks good, and the error messages are better, but now 
\family typewriter
help()
\family default
 doesn't work!
\end_layout

\begin_layout Standard
\begin_inset listings
inline false
status open

\begin_layout Plain Layout

e> help(5)
\end_layout

\begin_layout Plain Layout

ERROR: Applied the operator help to an incorrect argument list: %(5)
\end_layout

\begin_layout Plain Layout

e> help()
\end_layout

\begin_layout Plain Layout

e> 
\end_layout

\end_inset

We got 
\emph on
no
\emph default
 output.
 This is because the output of 
\family typewriter
_help_all()
\family default
 is generated as a side-effect at construction time
\begin_inset Foot
status collapsed

\begin_layout Plain Layout
Why is it done this way? Why not generate a string value? Then this definition
 would work, right? Well, not really.
 The string would be static, and we want to see help for new operators defined
 
\emph on
after
\emph default
 we have defined 
\family typewriter
help
\family default
.
\end_layout

\end_inset

 (when the native handler is invoked).
 Thus 
\family typewriter
_help_all()
\family default
 has already been evaluated in the above.
\begin_inset Foot
status open

\begin_layout Plain Layout
So, what 
\emph on
was
\emph default
 the result of evaluating 
\family typewriter
_help_all()
\family default
, and why wasn't it printed? The result was the symbol 
\family typewriter
_no_show
\family default
, which is treated specially by the REPL.
 Whenever the result of evaluating an atom is 
\family typewriter
_no_show
\family default
 all output is suppressed.
 This does not work from the prompt.
\end_layout

\end_inset


\end_layout

\begin_layout Standard
What we really want is to somehow delay applying the operator to the argument
 list.
 This could be done with metavariables, but we want to use the empty argument
 list here, so it isn't obvious how to do that.
 The answer is that, after Elision applies one of the cases and gets a result,
 the result is then rewritten to replace any instances of the variable 
\family typewriter
$_
\family default
 with the entire argument list.
 This means we can do the following.
 (Note that we use the metavariable 
\family typewriter
$$_
\family default
 by convention here.)
\end_layout

\begin_layout LyX-Code
def({operator #name=help #cases
\end_layout

\begin_layout LyX-Code
  %($op: OPREF) -> _help_op($$op),
\end_layout

\begin_layout LyX-Code
  %() -> _help_all.$$_
\end_layout

\begin_layout LyX-Code
})
\end_layout

\begin_layout Standard
This will work as expected.
 Note that this also means it is inadvisable to use the variable 
\family typewriter
$$_
\family default
 elsewhere.
\end_layout

\begin_layout Standard
Case operators are quite powerful, and can help avoid the need for native
 operators in many cases.
 For instance the Boolean 
\family typewriter
not
\family default
 can be implemented as follows.
\end_layout

\begin_layout LyX-Code
def({operator #name=not #type=BOOLEAN #cases
\end_layout

\begin_layout LyX-Code
  true -> false,
\end_layout

\begin_layout LyX-Code
  false -> true,
\end_layout

\begin_layout LyX-Code
  $x:BOOLEAN -> _,
\end_layout

\begin_layout LyX-Code
  %(true) -> false,
\end_layout

\begin_layout LyX-Code
  %(false) -> true,
\end_layout

\begin_layout LyX-Code
  %($x:BOOLEAN) -> _
\end_layout

\begin_layout LyX-Code
})
\end_layout

\begin_layout Standard
This works, performs correct type checking, and is more general because
 it is also directly applicable to Boolean values.
\end_layout

\begin_layout Standard
Because case operators explicitly allow polymorphism their type cannot be
 correctly inferred as simply as it was for symbolic operators.
 For instance, what is the correct type for the 
\family typewriter
help
\family default
 operator? For the fully-applied type, you have two options.
 You can figure out the correct type yourself and include it with 
\family typewriter
#type=
\family default
, or you can omit it and Elision will assign the operator the type 
\family typewriter
ANY
\family default
.
\end_layout

\begin_layout Standard
\noindent
\begin_inset Box Shaded
position "t"
hor_pos "c"
has_inner_box 0
inner_pos "t"
use_parbox 0
use_makebox 0
width "100col%"
special "none"
height "1in"
height_special "totalheight"
status open

\begin_layout Subsection*
Scala
\end_layout

\begin_layout Plain Layout
To create a definition of a case operator, use
\end_layout

\begin_layout Itemize

\family typewriter
core.CaseOperator(name, type, cases, description, detail)
\end_layout

\begin_layout Plain Layout
where 
\family typewriter
name
\family default
 is the operator's name (a string), 
\family typewriter
type
\family default
 is the type of the fully-applied operator (an atom), 
\family typewriter
cases
\family default
 specifies the alternatives (it is an atom sequence), 
\family typewriter
description
\family default
 is the short one-line description of the operator, and 
\family typewriter
detail
\family default
 is the longer description of the operator and its use.
 The last two (
\family typewriter
description
\family default
 and 
\family typewriter
detail
\family default
) are optional.
 The following code creates the examples given previously (the 
\family typewriter
sum
\family default
 operator).
\end_layout

\begin_layout LyX-Code
import ornl.elision.core._
\end_layout

\begin_layout LyX-Code

\end_layout

\begin_layout LyX-Code
// Make the generic sum operator.
\end_layout

\begin_layout LyX-Code
val List(x,y) = List("x","y").map(Variable(INTEGER,_))
\end_layout

\begin_layout LyX-Code
val List(s,t) = List("s","t").map(Variable(STRING,_))
\end_layout

\begin_layout LyX-Code
val List(mx,my) = List("x","y").map(MetaVariable(INTEGER,_))
\end_layout

\begin_layout LyX-Code
val List(ms,mt) = List("s","t").map(MetaVariable(STRING,_))
\end_layout

\begin_layout LyX-Code
val add = context.operatorLibrary("add")
\end_layout

\begin_layout LyX-Code
val sumOp = CaseOperator("sum", ANY,
\end_layout

\begin_layout LyX-Code
  AtomSeq(NoProps,
\end_layout

\begin_layout LyX-Code
    MapPair(AtomSeq(NoProps,x), mx),
\end_layout

\begin_layout LyX-Code
    MapPair(AtomSeq(NoProps,s), ms),
\end_layout

\begin_layout LyX-Code
    MapPair(AtomSeq(Associative(true) and Commutative(true), x, y),
\end_layout

\begin_layout LyX-Code
      add(mx,my)),
\end_layout

\begin_layout LyX-Code
    MapPair(AtomSeq(Associative(true), s, t), Apply(ms, mt)),
\end_layout

\begin_layout LyX-Code
    MapPair(ANY, ANY)),
\end_layout

\begin_layout LyX-Code
  "Compute the generic polymorphic sum.",
\end_layout

\begin_layout LyX-Code
  "This operator computes the polymorphic sum of its arguments.")
\end_layout

\begin_layout Plain Layout
The last two strings provide documentation, as described in 
\begin_inset CommandInset ref
LatexCommand formatted
reference "sec:Documenting-Operators"

\end_inset

.
 As with symbolic operators, the operator definition should be installed
 in an instance of 
\family typewriter
core.OperatorLibrary
\family default
, typically found in an instance of 
\family typewriter
core.Context
\family default
.
\end_layout

\begin_layout Plain Layout
Unlike symbolic operators, case operators should not be given native handlers.
\end_layout

\end_inset


\end_layout

\begin_layout Section
\begin_inset CommandInset label
LatexCommand label
name "sec:Documenting-Operators"

\end_inset

Documenting Operators
\end_layout

\begin_layout Standard
Operators may include two additional elements.
 A short one-line description of the operator can be given via 
\family typewriter
#description
\family default
, while a longer description of the operator can be given via 
\family typewriter
#detail
\family default
.
 If these are included, they will be used by Elision's help system.
 The general style is to describe the operator in abstract terms in its
 
\family typewriter
#description
\family default
 and not mention parameters by name.
 Then in the 
\family typewriter
#detail
\family default
 the parameters may be mentioned directly.
\end_layout

\begin_layout LyX-Code
{operator #name=sum #cases
\end_layout

\begin_layout LyX-Code
          %($x: INTEGER) -> $x,
\end_layout

\begin_layout LyX-Code
          %($x: STRING) -> $x,
\end_layout

\begin_layout LyX-Code
          %AC($x: INTEGER, $y: INTEGER) -> add($x,$y),
\end_layout

\begin_layout LyX-Code
          %A($x: STRING, $y: STRING) -> ($x.$y),
\end_layout

\begin_layout LyX-Code
          _ -> _
\end_layout

\begin_layout LyX-Code
#description="Compute the generic polymorphic sum."
\end_layout

\begin_layout LyX-Code
#detail="This operator computes the polymorphic sum of its arguments."
\end_layout

\begin_layout LyX-Code
}
\end_layout

\begin_layout Standard
\begin_inset listings
inline false
status open

\begin_layout Plain Layout

e> def({operator #name=sum #cases
\end_layout

\begin_layout Plain Layout

 >           %($x: INTEGER) -> $x,
\end_layout

\begin_layout Plain Layout

 >           %($x: STRING) -> $x,
\end_layout

\begin_layout Plain Layout

 >           %AC($x: INTEGER, $y: INTEGER) -> add($x,$y),
\end_layout

\begin_layout Plain Layout

 >           %A($x: STRING, $y: STRING) -> ($x.$y),
\end_layout

\begin_layout Plain Layout

 >           _ -> _
\end_layout

\begin_layout Plain Layout

 > #description="Compute the generic polymorphic sum."
\end_layout

\begin_layout Plain Layout

 > #detail="This operator computes the polymorphic sum of its arguments."
\end_layout

\begin_layout Plain Layout

 > })
\end_layout

\begin_layout Plain Layout

Defined operator sum.
\end_layout

\begin_layout Plain Layout

e> help(sum:OPREF)
\end_layout

\begin_layout Plain Layout

Operator: sum
\end_layout

\begin_layout Plain Layout

Compute the generic polymorphic sum.
\end_layout

\begin_layout Plain Layout

\end_layout

\begin_layout Plain Layout

Prototype:
\end_layout

\begin_layout Plain Layout

  sum .
 (case)
\end_layout

\begin_layout Plain Layout

\end_layout

\begin_layout Plain Layout

Cases:
\end_layout

\begin_layout Plain Layout

  (%($x:INTEGER) -> $x)
\end_layout

\begin_layout Plain Layout

  (%($x:STRING) -> $x)
\end_layout

\begin_layout Plain Layout

  (%AC($x:INTEGER, $y:INTEGER) -> add($x, $y))
\end_layout

\begin_layout Plain Layout

  (%A($x:STRING, $y:STRING) -> ($x.$y))
\end_layout

\begin_layout Plain Layout

  (ANY -> ANY)
\end_layout

\begin_layout Plain Layout

\end_layout

\begin_layout Plain Layout

This operator computes the polymorphic sum of its arguments.
\end_layout

\end_inset


\end_layout

\begin_layout Chapter
\begin_inset CommandInset label
LatexCommand label
name "chap:Special-Forms"

\end_inset

Special Forms
\end_layout

\begin_layout Standard
Elision provides an atom called the 
\emph on
special form
\emph default
 that has some associated 
\begin_inset Quotes eld
\end_inset

syntactic sugar
\begin_inset Quotes erd
\end_inset

 and is widely used for many purposes.
 This short chapter describes this form.
\end_layout

\begin_layout Section
The Basic Special Form
\end_layout

\begin_layout Standard
The special form is really just an ordered pair of atoms, and can be represented
 as 
\family typewriter
{: atom atom :}
\family default
, where the two atoms can be anything.
 Because of this structure, it is easy to match and rewrite special forms
 (see 
\begin_inset CommandInset ref
LatexCommand formatted
reference "chap:Matching-and-Rewriting"

\end_inset

).
 The first atom of a special form is called the 
\emph on
tag
\emph default
, and the second atom is called the 
\emph on
content
\emph default
.
 The tag is subject to special interpretation when it is a symbol.
 In this case Elision will perform a lookup and expect the content to have
 a specific structure.
 This representation is called the 
\emph on
two atom
\emph default
 
\emph on
form
\emph default
.
\end_layout

\begin_layout Standard
\begin_inset listings
inline false
status open

\begin_layout Plain Layout

e> {: 5 6 :}
\end_layout

\begin_layout Plain Layout

$_repl0 = {: 5 6 :}
\end_layout

\begin_layout Plain Layout

e> {: $x $y :}
\end_layout

\begin_layout Plain Layout

$_repl1 = {: $x $y :}
\end_layout

\begin_layout Plain Layout

e> {: fred $y :}
\end_layout

\begin_layout Plain Layout

$_repl2 = {: fred:SYMBOL $y :}
\end_layout

\begin_layout Plain Layout

e> {: operator $y :}
\end_layout

\begin_layout Plain Layout

ERROR: Form operator:SYMBOL expected bindings as content, but instead found:
 $y.
\end_layout

\end_inset


\end_layout

\begin_layout Standard
Many known special forms consist of a symbol as the tag, and bindings as
 the content.
 In fact, this is common enough that there is some 
\begin_inset Quotes eld
\end_inset

syntactic sugar
\begin_inset Quotes erd
\end_inset

 for representing this combination.
 In fact, this alternate form, the 
\emph on
short form
\emph default
, was used to define operators in 
\begin_inset CommandInset ref
LatexCommand formatted
reference "chap:Operators"

\end_inset

.
 An opening brace is followed by a symbol tag, then zero or more atoms,
 and then zero or more 
\emph on
bind pairs
\emph default
.
 There are two kinds of bind pairs:
\end_layout

\begin_layout Itemize
A hash mark (
\family typewriter
#
\family default
) followed by a symbol 
\family typewriter
s
\family default
, an equal sign, and an atom 
\family typewriter
a
\family default
.
 This creates the binding 
\family typewriter
s->a
\family default
.
\end_layout

\begin_layout Itemize
A hash mark (
\family typewriter
#
\family default
) followed by a symbol 
\family typewriter
s
\family default
, a space, and then a comma-separated list of atoms 
\family typewriter
a1,a2,
\family default
...
\family typewriter
,aN
\family default
.
 This creates the binding 
\family typewriter
s->%(a1,a2,
\family default
...
\family typewriter
,aN)
\family default
.
\end_layout

\begin_layout Standard
Any number, including zero, bind pairs may be present.
 A list of atoms 
\family typewriter
a1 a2
\family default
 ...

\family typewriter
 aN
\family default
 may be present before any bind pairs.
 If so, then the binding 
\family typewriter
``->a1,a2,
\family default
...
\family typewriter
,aN
\family default
 is created.
\end_layout

\begin_layout Standard
This is really easiest to show with a series of examples.
\end_layout

\begin_layout Standard
\begin_inset listings
inline false
status open

\begin_layout Plain Layout

e> {sara}
\end_layout

\begin_layout Plain Layout

$_repl3 = {: sara:SYMBOL { binds  } :}
\end_layout

\begin_layout Plain Layout

e> {sara 6}
\end_layout

\begin_layout Plain Layout

$_repl4 = {: sara:SYMBOL { binds ``->%(6) } :}
\end_layout

\begin_layout Plain Layout

e> {sara 6 7 8}
\end_layout

\begin_layout Plain Layout

$_repl5 = {: sara:SYMBOL { binds ``->%(6, 7, 8) } :}
\end_layout

\begin_layout Plain Layout

e> {sara #first="Sara" #last="Felton"}
\end_layout

\begin_layout Plain Layout

$_repl6 = {: sara:SYMBOL { binds last -> "Felton" first -> "Sara" } :}
\end_layout

\begin_layout Plain Layout

e> {sara #first="Sara" #last="Felton" #chars Zayre, Thorina}
\end_layout

\begin_layout Plain Layout

$_repl7 = {: sara:SYMBOL { binds last -> "Felton" chars ->
\end_layout

\begin_layout Plain Layout

  %(Zayre:SYMBOL, Thorina:SYMBOL) first -> "Sara" } :}
\end_layout

\begin_layout Plain Layout

e> {sara #first="Sara" #last="Felton" #chars=%(Zayre, Thorina)}
\end_layout

\begin_layout Plain Layout

$_repl8 = {: sara:SYMBOL { binds last -> "Felton" chars ->
\end_layout

\begin_layout Plain Layout

  %(Zayre:SYMBOL, Thorina:SYMBOL) first -> "Sara" } :}
\end_layout

\end_inset

So, if you want to bind 
\family typewriter
key
\family default
 to a single 
\family typewriter
value
\family default
, you can use 
\family typewriter
#key=value
\family default
.
 If you want to bind 
\family typewriter
key
\family default
 to a sequence of values, you can use 
\family typewriter
#key v1, v2, 
\family default
...
 Note that a binding is always created, even when it is empty, since the
 special form must always consist of exactly two atoms.
\end_layout

\begin_layout Standard
The purpose of the special form is to unify many different atoms that have
 varied structure, and provide a consistent way to represent them, to match
 them, and to rewrite them.
 As should be evident from the above example, the short form is usually
 much easier to enter and shorter than the two atom form.
 Any short form can be represented in the two atom form, but not all two
 atom forms can be represented in the short form.
\end_layout

\begin_layout Section
Known Special Forms
\end_layout

\begin_layout Standard
There are several known special forms.
 Bindings are not treated the same as other special forms, simply because
 they are themselves used to define special forms.
 Thus the way bindings are interpreted is a bit different, as you can see
 from the first row of the table below.
 Note the additional syntactic sugar for specifying operators.
 This is described in 
\begin_inset CommandInset ref
LatexCommand formatted
reference "sec:Symbolic-Operators"

\end_inset

.
\end_layout

\begin_layout Standard
\begin_inset Float table
wide false
sideways false
status open

\begin_layout Plain Layout
\begin_inset Caption

\begin_layout Plain Layout
\begin_inset CommandInset label
LatexCommand label
name "tab:Known-Special-Forms"

\end_inset

Known Special Forms
\end_layout

\end_inset


\begin_inset Tabular
<lyxtabular version="3" rows="17" columns="2">
<features tabularvalignment="middle">
<column alignment="left" valignment="top" width="0">
<column alignment="left" valignment="top" width="75col%">
<row>
<cell alignment="left" valignment="top" topline="true" bottomline="true" leftline="true" usebox="none">
\begin_inset Text

\begin_layout Plain Layout
Tag
\end_layout

\end_inset
</cell>
<cell alignment="left" valignment="top" topline="true" bottomline="true" leftline="true" rightline="true" usebox="none">
\begin_inset Text

\begin_layout Plain Layout
Meaning, Example, and 
\begin_inset Quotes eld
\end_inset

Two Atom
\begin_inset Quotes erd
\end_inset

 Form
\end_layout

\end_inset
</cell>
</row>
<row>
<cell multirow="3" alignment="left" valignment="middle" topline="true" leftline="true" usebox="none">
\begin_inset Text

\begin_layout Plain Layout

\family typewriter
binds
\end_layout

\end_inset
</cell>
<cell alignment="left" valignment="top" topline="true" leftline="true" rightline="true" usebox="none">
\begin_inset Text

\begin_layout Plain Layout
Interpret the content as a list of bindings.
\end_layout

\end_inset
</cell>
</row>
<row>
<cell multirow="4" alignment="center" valignment="top" topline="true" leftline="true" usebox="none">
\begin_inset Text

\begin_layout Plain Layout

\end_layout

\end_inset
</cell>
<cell alignment="left" valignment="top" leftline="true" rightline="true" usebox="none">
\begin_inset Text

\begin_layout Plain Layout

\family typewriter
{binds x->21 y->19}
\end_layout

\end_inset
</cell>
</row>
<row>
<cell multirow="4" alignment="center" valignment="top" usebox="none">
\begin_inset Text

\begin_layout Plain Layout

\end_layout

\end_inset
</cell>
<cell alignment="left" valignment="top" leftline="true" rightline="true" usebox="none">
\begin_inset Text

\begin_layout Plain Layout

\family typewriter
{: binds:SYMBOL %(x->21, y->19) :}
\end_layout

\end_inset
</cell>
</row>
<row>
<cell multirow="3" alignment="left" valignment="middle" topline="true" leftline="true" usebox="none">
\begin_inset Text

\begin_layout Plain Layout

\family typewriter
map
\end_layout

\end_inset
</cell>
<cell alignment="left" valignment="top" topline="true" leftline="true" rightline="true" usebox="none">
\begin_inset Text

\begin_layout Plain Layout
Map an atom as the left-hand side of an apply to every item in a collection.
\end_layout

\end_inset
</cell>
</row>
<row>
<cell multirow="4" alignment="center" valignment="top" topline="true" leftline="true" usebox="none">
\begin_inset Text

\begin_layout Plain Layout

\end_layout

\end_inset
</cell>
<cell alignment="left" valignment="top" leftline="true" rightline="true" usebox="none">
\begin_inset Text

\begin_layout Plain Layout

\family typewriter
{map add:OPREF}
\end_layout

\end_inset
</cell>
</row>
<row>
<cell multirow="4" alignment="center" valignment="top" topline="true" leftline="true" usebox="none">
\begin_inset Text

\begin_layout Plain Layout

\end_layout

\end_inset
</cell>
<cell alignment="left" valignment="top" leftline="true" rightline="true" usebox="none">
\begin_inset Text

\begin_layout Plain Layout

\family typewriter
{: map:SYMBOL { binds `` -> %(add:OPREF) } :}
\end_layout

\end_inset
</cell>
</row>
<row>
<cell multirow="3" alignment="left" valignment="middle" topline="true" leftline="true" usebox="none">
\begin_inset Text

\begin_layout Plain Layout

\family typewriter
match
\end_layout

\end_inset
</cell>
<cell alignment="left" valignment="top" topline="true" leftline="true" rightline="true" usebox="none">
\begin_inset Text

\begin_layout Plain Layout
Create an atom that matches other atoms against a pattern.
\end_layout

\end_inset
</cell>
</row>
<row>
<cell multirow="4" alignment="center" valignment="top" topline="true" leftline="true" usebox="none">
\begin_inset Text

\begin_layout Plain Layout

\end_layout

\end_inset
</cell>
<cell alignment="left" valignment="top" leftline="true" rightline="true" usebox="none">
\begin_inset Text

\begin_layout Plain Layout

\family typewriter
{match $op.$arg }
\end_layout

\end_inset
</cell>
</row>
<row>
<cell multirow="4" alignment="center" valignment="top" topline="true" leftline="true" usebox="none">
\begin_inset Text

\begin_layout Plain Layout

\end_layout

\end_inset
</cell>
<cell alignment="left" valignment="top" leftline="true" rightline="true" usebox="none">
\begin_inset Text

\begin_layout Plain Layout

\family typewriter
{: match:SYMBOL { binds `` -> %(($op.$arg)) } :}
\end_layout

\end_inset
</cell>
</row>
<row>
<cell multirow="3" alignment="left" valignment="middle" topline="true" leftline="true" usebox="none">
\begin_inset Text

\begin_layout Plain Layout

\family typewriter
operator
\end_layout

\end_inset
</cell>
<cell alignment="left" valignment="top" topline="true" leftline="true" rightline="true" usebox="none">
\begin_inset Text

\begin_layout Plain Layout
Create an operator definition.
\end_layout

\end_inset
</cell>
</row>
<row>
<cell multirow="4" alignment="center" valignment="top" usebox="none">
\begin_inset Text

\begin_layout Plain Layout

\end_layout

\end_inset
</cell>
<cell alignment="center" valignment="top" leftline="true" rightline="true" usebox="none">
\begin_inset Text

\begin_layout Plain Layout

\family typewriter
{!foo($x,$y)}
\end_layout

\end_inset
</cell>
</row>
<row>
<cell multirow="4" alignment="center" valignment="top" topline="true" leftline="true" usebox="none">
\begin_inset Text

\begin_layout Plain Layout

\end_layout

\end_inset
</cell>
<cell alignment="left" valignment="top" leftline="true" rightline="true" usebox="none">
\begin_inset Text

\begin_layout Plain Layout

\family typewriter
{operator #name=foo #params=%($x,$y)}
\end_layout

\end_inset
</cell>
</row>
<row>
<cell multirow="4" alignment="center" valignment="top" topline="true" leftline="true" usebox="none">
\begin_inset Text

\begin_layout Plain Layout

\end_layout

\end_inset
</cell>
<cell alignment="left" valignment="top" leftline="true" rightline="true" usebox="none">
\begin_inset Text

\begin_layout Plain Layout

\family typewriter
{: operator:SYMBOL { binds name -> foo:SYMBOL params -> %($x, $y) type ->
 ANY } :}
\end_layout

\end_inset
</cell>
</row>
<row>
<cell multirow="3" alignment="left" valignment="middle" topline="true" bottomline="true" leftline="true" usebox="none">
\begin_inset Text

\begin_layout Plain Layout

\family typewriter
rule
\end_layout

\end_inset
</cell>
<cell alignment="left" valignment="top" topline="true" leftline="true" rightline="true" usebox="none">
\begin_inset Text

\begin_layout Plain Layout
Define a rewrite rule.
\end_layout

\end_inset
</cell>
</row>
<row>
<cell multirow="4" alignment="center" valignment="top" topline="true" leftline="true" usebox="none">
\begin_inset Text

\begin_layout Plain Layout

\end_layout

\end_inset
</cell>
<cell alignment="left" valignment="top" leftline="true" rightline="true" usebox="none">
\begin_inset Text

\begin_layout Plain Layout

\family typewriter
{rule add(neg($x),$y)->0 #rulesets MATH}
\end_layout

\end_inset
</cell>
</row>
<row>
<cell multirow="4" alignment="center" valignment="top" topline="true" bottomline="true" leftline="true" usebox="none">
\begin_inset Text

\begin_layout Plain Layout

\end_layout

\end_inset
</cell>
<cell alignment="left" valignment="top" bottomline="true" leftline="true" rightline="true" usebox="none">
\begin_inset Text

\begin_layout Plain Layout

\family typewriter
{: rule:SYMBOL { binds `` -> %((add(neg($x), $y) -> 0)) rulesets -> %(MATH:SYMBO
L) } :}
\end_layout

\end_inset
</cell>
</row>
</lyxtabular>

\end_inset


\end_layout

\begin_layout Plain Layout

\end_layout

\end_inset


\begin_inset Box Shaded
position "t"
hor_pos "c"
has_inner_box 0
inner_pos "t"
use_parbox 0
use_makebox 0
width "100col%"
special "none"
height "1in"
height_special "totalheight"
status open

\begin_layout Subsection*
Scala
\end_layout

\begin_layout Plain Layout
Creating a special form is quite easy.
 Use 
\family typewriter
core.SpecialForm(tag, content)
\family default
, where 
\family typewriter
tag
\family default
 is the tag, and 
\family typewriter
content
\family default
 is the content.
 Invoking this method in the companion object will check the catalog of
 known special forms (shown in 
\begin_inset CommandInset ref
LatexCommand formatted
reference "tab:Known-Special-Forms"

\end_inset

).
 The following code creates each of the atoms shown in the table.
\end_layout

\begin_layout LyX-Code
// Create a binding.
 There are easier ways to do this!
\end_layout

\begin_layout LyX-Code
val binds = SpecialForm(
\end_layout

\begin_layout LyX-Code
  Literal('binds),
\end_layout

\begin_layout LyX-Code
  AtomSeq(NoProps,
\end_layout

\begin_layout LyX-Code
    MapPair(Literal('x), 21),
\end_layout

\begin_layout LyX-Code
    MapPair(Literal('y), 19)))
\end_layout

\begin_layout LyX-Code
// Create {map add:OPREF}.
\end_layout

\begin_layout LyX-Code
val map = SpecialForm(
\end_layout

\begin_layout LyX-Code
  Literal('map),
\end_layout

\begin_layout LyX-Code
  Bindings(""->AtomSeq(NoProps, Literal(OPREF,"add"))))
\end_layout

\begin_layout LyX-Code
// Create {match $op.$arg}.
\end_layout

\begin_layout LyX-Code
val mat = SpecialForm(
\end_layout

\begin_layout LyX-Code
  Literal('match),
\end_layout

\begin_layout LyX-Code
  Bindings(""->AtomSeq(NoProps, Apply('op,'arg))))
\end_layout

\begin_layout LyX-Code
// Create {operator #name=foo #params=%($x,$y)}.
\end_layout

\begin_layout LyX-Code
val foo = SpecialForm(
\end_layout

\begin_layout LyX-Code
  Literal('operator),
\end_layout

\begin_layout LyX-Code
  Bindings("name"->Literal('foo), "params"->AtomSeq(NoProps, 'x, 'y)))
\end_layout

\begin_layout LyX-Code
// Create {rule add(neg($x),$y)->0 #rulesets MATH}.
\end_layout

\begin_layout LyX-Code
val List(add, neg) = List("add","neg").map(context.operatorLibrary(_))
\end_layout

\begin_layout LyX-Code
val rule = SpecialForm(
\end_layout

\begin_layout LyX-Code
  Literal('rule),
\end_layout

\begin_layout LyX-Code
  Bindings(""->AtomSeq(NoProps, MapPair(add(neg('x),'y), 0)),
\end_layout

\begin_layout LyX-Code
           "rulesets"->AtomSeq(NoProps, Literal('MATH))))
\end_layout

\begin_layout Plain Layout
These examples show direct use of the 
\family typewriter
core.SpecialForm
\family default
 object.
 Of course, each of the above has its own simpler, dedicated method of creating
 an instance.
 For example, the simpler method of creating 
\family typewriter
core.Bindings
\family default
 instances is shown several times above.
 The following create the same special form instances.
\end_layout

\begin_layout LyX-Code
// Create a binding.
\end_layout

\begin_layout LyX-Code
val binds = Bindings("x"->21, "y"->19)
\end_layout

\begin_layout LyX-Code
// Create {map add:OPREF}.
\end_layout

\begin_layout LyX-Code
val map = MapStrategy(Literal(OPREF, 'add), AtomSeq(), AtomSeq())
\end_layout

\begin_layout LyX-Code
// Create {match $op.$arg}.
\end_layout

\begin_layout LyX-Code
val mat = MatchAtom(Apply('op, 'arg))
\end_layout

\begin_layout LyX-Code
// Create {operator #name=foo #params=%($x,$y)}.
\end_layout

\begin_layout LyX-Code
val foo = TypedSymbolicOperator("foo", ANY, AtomSeq(NoProps, 'x, 'y), "",
 "")
\end_layout

\begin_layout LyX-Code
// Create {rule add(neg($x),$y)->0 #rulesets MATH}.
\end_layout

\begin_layout LyX-Code
val List(add, neg) = List("add","neg").map(context.operatorLibrary(_))
\end_layout

\begin_layout LyX-Code
val rule = RewriteRule(add(neg('x),'y), 0, Seq(), Set("MATH"))
\end_layout

\begin_layout Plain Layout
There is yet one more way to create a special form.
 You can create and populate an instance of 
\family typewriter
core.SpecialFormHolder
\family default
.
 This is how the parser functions; it detects a special form, populates
 an instance of this object, and then passes it to an apply method that
 creates the appropriate special form.
 Since its primary use is to support parsers, it is not discussed here.
 Note that every special form instance, no matter how created, holds an
 instance of this class.
\end_layout

\end_inset


\end_layout

\begin_layout Chapter
\begin_inset CommandInset label
LatexCommand label
name "chap:Matching-and-Rewriting"

\end_inset

Matching and Rewriting
\end_layout

\begin_layout Standard
Elision is a term rewriter; its primary purpose is matching and rewriting.
 This chapter provides an introduction to matching and rewriting, and to
 the components provided by Elision to perform these tasks.
\end_layout

\begin_layout Section
Bindings
\end_layout

\begin_layout Standard
In Elision, a 
\emph on
binding
\emph default
 associates a variable, such as 
\family typewriter
$x
\family default
 with some atom, such as 
\family typewriter
5
\family default
.
 We say that 
\family typewriter
$x
\family default
 is 
\emph on
bound
\emph default
 to the 
\emph on
value
\emph default
 
\family typewriter
5
\family default
.
 Variables are bound by name only; Elision does not differentiate between
 binding 
\family typewriter
$x:INTEGER
\family default
 and binding 
\family typewriter
$x:STRING
\family default
.
 While this has the potential to cause trouble, in practice it should not,
 and results in a significant performance boost.
 Variable bindings are written in Elision as a bindings atom, which takes
 the form 
\family typewriter
{binds n1->a1 n2->a2 
\family default
...

\family typewriter
 }
\family default
, where 
\family typewriter
n1
\family default
, 
\family typewriter
n2
\family default
, ..., are the variable names (without 
\family typewriter
$
\family default
), and 
\family typewriter
a1
\family default
, 
\family typewriter
a2
\family default
, ..., are the respective values.
 The atom 
\family typewriter
{binds}
\family default
 is legal, and represents the empty bindings set.
 Writing 
\family typewriter
{binds x->5 x->6}
\family default
 is the same as 
\family typewriter
{binds x->6}
\family default
; the last binding of a variable wins.
\end_layout

\begin_layout Standard
\noindent
\begin_inset Box Shaded
position "t"
hor_pos "c"
has_inner_box 0
inner_pos "t"
use_parbox 0
use_makebox 0
width "100col%"
special "none"
height "1in"
height_special "totalheight"
status open

\begin_layout Subsection*
Scala
\end_layout

\begin_layout Plain Layout
Bindings behave like Scala 
\family typewriter
Map
\family default
 objects.
 To create a set of bindings, write 
\family typewriter
core.Bindings(s1->a1, s2->a2, 
\family default
...
\family typewriter
)
\family default
, where 
\family typewriter
s1
\family default
, 
\family typewriter
s2
\family default
, ..., are strings that specify the variable names, and 
\family typewriter
a1
\family default
, 
\family typewriter
a2
\family default
, ..., are the atoms.
 It is legal to specify no atoms.
 The following are some examples.
\end_layout

\begin_layout Plain Layout
\begin_inset Tabular
<lyxtabular version="3" rows="4" columns="2">
<features tabularvalignment="middle">
<column alignment="left" valignment="top" width="0">
<column alignment="left" valignment="top" width="0">
<row>
<cell alignment="left" valignment="top" topline="true" bottomline="true" leftline="true" usebox="none">
\begin_inset Text

\begin_layout Plain Layout
Elision
\end_layout

\end_inset
</cell>
<cell alignment="left" valignment="top" topline="true" bottomline="true" leftline="true" rightline="true" usebox="none">
\begin_inset Text

\begin_layout Plain Layout
Scala
\end_layout

\end_inset
</cell>
</row>
<row>
<cell alignment="left" valignment="top" topline="true" leftline="true" usebox="none">
\begin_inset Text

\begin_layout Plain Layout

\family typewriter
{binds}
\end_layout

\end_inset
</cell>
<cell alignment="left" valignment="top" topline="true" leftline="true" rightline="true" usebox="none">
\begin_inset Text

\begin_layout Plain Layout

\family typewriter
core.Bindings()
\end_layout

\end_inset
</cell>
</row>
<row>
<cell alignment="left" valignment="top" topline="true" leftline="true" usebox="none">
\begin_inset Text

\begin_layout Plain Layout

\family typewriter
{binds x->5}
\end_layout

\end_inset
</cell>
<cell alignment="left" valignment="top" topline="true" leftline="true" rightline="true" usebox="none">
\begin_inset Text

\begin_layout Plain Layout

\family typewriter
core.Bindings("x"->Literal(5))
\end_layout

\end_inset
</cell>
</row>
<row>
<cell alignment="left" valignment="top" topline="true" bottomline="true" leftline="true" usebox="none">
\begin_inset Text

\begin_layout Plain Layout

\family typewriter
{binds x->5 y->6}
\end_layout

\end_inset
</cell>
<cell alignment="left" valignment="top" topline="true" bottomline="true" leftline="true" rightline="true" usebox="none">
\begin_inset Text

\begin_layout Plain Layout

\family typewriter
core.Bindings("x"->Literal(5), "y"->Literal(6))
\end_layout

\end_inset
</cell>
</row>
</lyxtabular>

\end_inset


\end_layout

\begin_layout Plain Layout
It is also possible to incrementally build up a binding.
 The following shows an example.
\end_layout

\begin_layout LyX-Code
var binds = Bindings()
\end_layout

\begin_layout LyX-Code
binds += ("x"->Literal(5))
\end_layout

\begin_layout LyX-Code
binds += ("y"->Literal(6))
\end_layout

\begin_layout LyX-Code
binds.toParseString
\end_layout

\begin_layout Plain Layout
This code will generate the output 
\family typewriter
{ binds x->5 y->6 }
\family default
.
\end_layout

\begin_layout Plain Layout
Bindings are immutable, and are created and discarded by the system during
 matching.
 Thus the 
\family typewriter
core.Bindings
\family default
 object is explicitly kept 
\begin_inset Quotes eld
\end_inset

lightweight,
\begin_inset Quotes erd
\end_inset

 and is not itself a 
\family typewriter
core.BasicAtom
\family default
.
 Instead, when an atom is needed (such as when we invoke 
\family typewriter
toParseString
\family default
 in the above example) an instance of 
\family typewriter
core.Bindings
\family default
 is automatically transformed into an instance of 
\family typewriter
core.BindingsAtom
\family default
.
 The latter 
\emph on
is
\emph default
 a 
\family typewriter
core.BasicAtom
\family default
.
 To see this transformation you can enter the above four lines to create
 
\family typewriter
binds
\family default
, and then enter 
\family typewriter
binds:BasicAtom
\family default
, or 
\family typewriter
core.BindingsAtom(binds)
\family default
.
 Likewise, an instance of 
\family typewriter
core.BindingsAtom
\family default
 will be transformed into an instance of 
\family typewriter
core.Bindings
\family default
 when necessary, enabling the use of iterators, etc.
\end_layout

\end_inset


\end_layout

\begin_layout Section
Applying Bindings
\end_layout

\begin_layout Standard
Bindings are an Elision 
\emph on
applicable
\emph default
, meaning that they behave like operators, and generate a new atom, when
 placed on the left-hand side of an applicative dot.
 When bindings are applied to an atom, the atom is 
\emph on
rewritten
\emph default
.
 Every instance of a bound variable in the atom is replaced with the bound
 value.
\end_layout

\begin_layout Standard
\begin_inset listings
inline false
status open

\begin_layout Plain Layout

e> {binds x->5 y->6}.$x
\end_layout

\begin_layout Plain Layout

$_repl0 = 5
\end_layout

\begin_layout Plain Layout

e> {binds x->5 y->6}.($x.$y)
\end_layout

\begin_layout Plain Layout

$_repl1 = ((5).6)
\end_layout

\begin_layout Plain Layout

e> {binds x->5 y->6}.add($x,$y)
\end_layout

\begin_layout Plain Layout

$_repl2 = 11
\end_layout

\begin_layout Plain Layout

e> {binds x->5 y->6}.add($x,$y,neg($x))
\end_layout

\begin_layout Plain Layout

$_repl3 = 6
\end_layout

\begin_layout Plain Layout

e> {binds x->5}.{binds y->$x}
\end_layout

\begin_layout Plain Layout

$_repl4 = { binds y -> 5 }
\end_layout

\begin_layout Plain Layout

e> {binds x->5}.{binds y->$x}.$y
\end_layout

\begin_layout Plain Layout

$_repl5 = 5
\end_layout

\end_inset


\end_layout

\begin_layout Standard
\noindent
\begin_inset Box Shaded
position "t"
hor_pos "c"
has_inner_box 0
inner_pos "t"
use_parbox 0
use_makebox 0
width "100col%"
special "none"
height "1in"
height_special "totalheight"
status open

\begin_layout Subsection*
Scala
\end_layout

\begin_layout Plain Layout
Bindings can be applied to atoms in two ways.
 First, they can be applied like any other applicable, using 
\family typewriter
core.Apply
\family default
.
 This causes the bindings to be converted to a 
\family typewriter
core.BindingsAtom
\family default
, which introduces overhead, but also prevents rewriting atoms that contain
 metavariables.
\end_layout

\begin_layout Plain Layout
\begin_inset listings
inline false
status open

\begin_layout Plain Layout

scala> Apply(Bindings("x"->Literal(5), "y"->Literal(6)),'x).toParseString
\end_layout

\begin_layout Plain Layout

res1: String = 5
\end_layout

\begin_layout Plain Layout

scala> Apply(Bindings("x"->Literal(5), "y"->Literal(6)),
\end_layout

\begin_layout Plain Layout

  MetaVariable(ANY,"x")).toParseString
\end_layout

\begin_layout Plain Layout

res2: String = ({ binds x -> 5 y -> 6 }.$$x)
\end_layout

\end_inset

Alternately, every atom has a 
\family typewriter
rewrite(binds)
\family default
 method that accepts a set of bindings and applies the bindings to the atom,
 
\emph on
regardless of any metavariables
\emph default
.
 The return value of this method is a pair of the form 
\family typewriter
(atom,flag)
\family default
, where 
\family typewriter
atom
\family default
 is the rewritten atom, and 
\family typewriter
flag
\family default
 is true iff any rewrites were actually performed.
\end_layout

\begin_layout Plain Layout
\begin_inset listings
inline false
status open

\begin_layout Plain Layout

scala> MetaVariable(ANY,"x").rewrite(Bindings("x"->Literal(5),
\end_layout

\begin_layout Plain Layout

  "y"->Literal(6)))._1.toParseString
\end_layout

\begin_layout Plain Layout

res4: String = 5
\end_layout

\end_inset

In this latter case the bindings are used directly, and no 
\family typewriter
core.BindingsAtom
\family default
 is constructed.
\end_layout

\end_inset


\end_layout

\begin_layout Section
Matching
\end_layout

\begin_layout Standard
The basic principle of matching in Elision can be explained as follows:
 Let 
\begin_inset Formula $s$
\end_inset

 be an atom called the 
\emph on
subject
\emph default
, and let 
\begin_inset Formula $p$
\end_inset

 be an atom called the 
\emph on
pattern
\emph default
.
 Then we say the subject 
\begin_inset Formula $s$
\end_inset

 matches the pattern 
\begin_inset Formula $p$
\end_inset

 iff there is at least one decidable set of bindings 
\begin_inset Formula $b$
\end_inset

 such that 
\begin_inset Formula $b.p=s$
\end_inset

.
 There is one exception to this general rule: 
\family typewriter
ANY
\family default
.
 For instance, the subject 
\family typewriter
5
\family default
 matches the pattern 
\family typewriter
ANY
\family default
, but there is obviously no set of bindings that can transform 
\family typewriter
ANY
\family default
 into 
\family typewriter
5
\family default
, as 
\family typewriter
ANY
\family default
 contains no variables.
\end_layout

\begin_layout Standard
In other words a subject matches a pattern if either the pattern is 
\family typewriter
ANY
\family default
, or if parts of the subject can be bound to variables in the pattern such
 that the subject is equal to the rewritten pattern.
 This is somewhat complicated to explain, but rather easy to show.
 
\begin_inset CommandInset ref
LatexCommand formatted
reference "tab:Examples-of-Matching"

\end_inset

 gives some examples.
\end_layout

\begin_layout Standard
\begin_inset Float table
wide false
sideways false
status open

\begin_layout Plain Layout
\begin_inset Caption

\begin_layout Plain Layout
\begin_inset CommandInset label
LatexCommand label
name "tab:Examples-of-Matching"

\end_inset

Examples of Matching
\end_layout

\end_inset


\end_layout

\begin_layout Plain Layout
\begin_inset Tabular
<lyxtabular version="3" rows="10" columns="3">
<features tabularvalignment="middle">
<column alignment="left" valignment="top" width="0">
<column alignment="left" valignment="top" width="0">
<column alignment="left" valignment="top" width="0">
<row>
<cell alignment="left" valignment="top" topline="true" bottomline="true" leftline="true" usebox="none">
\begin_inset Text

\begin_layout Plain Layout
Pattern
\end_layout

\end_inset
</cell>
<cell alignment="left" valignment="top" topline="true" bottomline="true" leftline="true" usebox="none">
\begin_inset Text

\begin_layout Plain Layout
Subject
\end_layout

\end_inset
</cell>
<cell alignment="left" valignment="top" topline="true" bottomline="true" leftline="true" rightline="true" usebox="none">
\begin_inset Text

\begin_layout Plain Layout
Outcome
\end_layout

\end_inset
</cell>
</row>
<row>
<cell alignment="left" valignment="top" topline="true" leftline="true" usebox="none">
\begin_inset Text

\begin_layout Plain Layout

\family typewriter
5
\end_layout

\end_inset
</cell>
<cell alignment="left" valignment="top" topline="true" leftline="true" usebox="none">
\begin_inset Text

\begin_layout Plain Layout

\family typewriter
5
\end_layout

\end_inset
</cell>
<cell alignment="left" valignment="top" topline="true" leftline="true" rightline="true" usebox="none">
\begin_inset Text

\begin_layout Plain Layout
Match with 
\family typewriter
{binds}
\end_layout

\end_inset
</cell>
</row>
<row>
<cell alignment="left" valignment="top" topline="true" leftline="true" usebox="none">
\begin_inset Text

\begin_layout Plain Layout

\family typewriter
ANY
\end_layout

\end_inset
</cell>
<cell alignment="left" valignment="top" topline="true" leftline="true" usebox="none">
\begin_inset Text

\begin_layout Plain Layout

\family typewriter
5
\end_layout

\end_inset
</cell>
<cell alignment="left" valignment="top" topline="true" leftline="true" rightline="true" usebox="none">
\begin_inset Text

\begin_layout Plain Layout
Match with 
\family typewriter
{binds}
\end_layout

\end_inset
</cell>
</row>
<row>
<cell alignment="left" valignment="top" topline="true" leftline="true" usebox="none">
\begin_inset Text

\begin_layout Plain Layout

\family typewriter
5
\end_layout

\end_inset
</cell>
<cell alignment="left" valignment="top" topline="true" leftline="true" usebox="none">
\begin_inset Text

\begin_layout Plain Layout

\family typewriter
ANY
\end_layout

\end_inset
</cell>
<cell alignment="left" valignment="top" topline="true" leftline="true" rightline="true" usebox="none">
\begin_inset Text

\begin_layout Plain Layout
Match with 
\family typewriter
{binds}
\end_layout

\end_inset
</cell>
</row>
<row>
<cell alignment="left" valignment="top" topline="true" leftline="true" usebox="none">
\begin_inset Text

\begin_layout Plain Layout

\family typewriter
$x
\end_layout

\end_inset
</cell>
<cell alignment="left" valignment="top" topline="true" leftline="true" usebox="none">
\begin_inset Text

\begin_layout Plain Layout

\family typewriter
5
\end_layout

\end_inset
</cell>
<cell alignment="left" valignment="top" topline="true" leftline="true" rightline="true" usebox="none">
\begin_inset Text

\begin_layout Plain Layout
Match with 
\family typewriter
{binds x->5}
\end_layout

\end_inset
</cell>
</row>
<row>
<cell alignment="left" valignment="top" topline="true" leftline="true" usebox="none">
\begin_inset Text

\begin_layout Plain Layout

\family typewriter
5
\end_layout

\end_inset
</cell>
<cell alignment="left" valignment="top" topline="true" leftline="true" usebox="none">
\begin_inset Text

\begin_layout Plain Layout

\family typewriter
$x
\end_layout

\end_inset
</cell>
<cell alignment="left" valignment="top" topline="true" leftline="true" rightline="true" usebox="none">
\begin_inset Text

\begin_layout Plain Layout
No matches
\end_layout

\end_inset
</cell>
</row>
<row>
<cell alignment="left" valignment="top" topline="true" leftline="true" usebox="none">
\begin_inset Text

\begin_layout Plain Layout

\family typewriter
$x.5
\end_layout

\end_inset
</cell>
<cell alignment="left" valignment="top" topline="true" leftline="true" usebox="none">
\begin_inset Text

\begin_layout Plain Layout

\family typewriter
joe:SYMBOL.5
\end_layout

\end_inset
</cell>
<cell alignment="left" valignment="top" topline="true" leftline="true" rightline="true" usebox="none">
\begin_inset Text

\begin_layout Plain Layout
Match with 
\family typewriter
{binds x->joe:SYMBOL}
\end_layout

\end_inset
</cell>
</row>
<row>
<cell alignment="left" valignment="top" topline="true" leftline="true" usebox="none">
\begin_inset Text

\begin_layout Plain Layout

\family typewriter
$x.$x
\end_layout

\end_inset
</cell>
<cell alignment="left" valignment="top" topline="true" leftline="true" usebox="none">
\begin_inset Text

\begin_layout Plain Layout

\family typewriter
(5).6
\end_layout

\end_inset
</cell>
<cell alignment="left" valignment="top" topline="true" leftline="true" rightline="true" usebox="none">
\begin_inset Text

\begin_layout Plain Layout
No matches
\end_layout

\end_inset
</cell>
</row>
<row>
<cell alignment="left" valignment="top" topline="true" leftline="true" usebox="none">
\begin_inset Text

\begin_layout Plain Layout

\family typewriter
$x.$x
\end_layout

\end_inset
</cell>
<cell alignment="left" valignment="top" topline="true" leftline="true" usebox="none">
\begin_inset Text

\begin_layout Plain Layout

\family typewriter
(6).6
\end_layout

\end_inset
</cell>
<cell alignment="left" valignment="top" topline="true" leftline="true" rightline="true" usebox="none">
\begin_inset Text

\begin_layout Plain Layout
Match with 
\family typewriter
{binds x->6}
\end_layout

\end_inset
</cell>
</row>
<row>
<cell alignment="left" valignment="top" topline="true" bottomline="true" leftline="true" usebox="none">
\begin_inset Text

\begin_layout Plain Layout

\family typewriter
add($x,$y)
\end_layout

\end_inset
</cell>
<cell alignment="left" valignment="top" topline="true" bottomline="true" leftline="true" usebox="none">
\begin_inset Text

\begin_layout Plain Layout

\family typewriter
add($a,$b,$c)
\end_layout

\end_inset
</cell>
<cell alignment="left" valignment="top" topline="true" bottomline="true" leftline="true" rightline="true" usebox="none">
\begin_inset Text

\begin_layout Plain Layout
Multiple matches
\end_layout

\end_inset
</cell>
</row>
</lyxtabular>

\end_inset


\end_layout

\end_inset

Note that it is possible to match two terms without having to bind any variables
, resulting in an empty binding.
 As the last case 
\begin_inset CommandInset ref
LatexCommand formatted
reference "tab:Examples-of-Matching"

\end_inset

 indicates, it is also possible to have many possible bindings.
 In this last case 
\family typewriter
{binds x->$a y->add($b,$c)}
\family default
 and 
\family typewriter
{binds x->add($a,$b) y->$c}
\family default
 are both acceptable matches, since 
\family typewriter
add
\family default
 is associative.
 However 
\family typewriter
add
\family default
 is also commutative, so additionally we permit 
\family typewriter
{binds x->$b y->add($a,$c)}
\family default
, 
\family typewriter
{binds x->$c y->add($a,$b)}
\family default
, 
\family typewriter
{binds x->add($b,$c) y->$a}
\family default
, and 
\family typewriter
{binds x->add($a,$c) y->$b}
\family default
.
 The outcome of a match attempt can be no match, a single match, or many
 matches.
\end_layout

\begin_layout Standard
Elision provides a simple form to perform matching.
 The 
\emph on
match atom
\emph default
 is an applicable (so it works like an operator) that has the form 
\family typewriter
{match pattern}
\family default
, where 
\family typewriter
pattern
\family default
 is the pattern to attempt to match.
 The following examples reproduce the matches from 
\begin_inset CommandInset ref
LatexCommand formatted
reference "tab:Examples-of-Matching"

\end_inset

.
 The result will either be a binding if the subject matches the pattern,
 or 
\family typewriter
NONE
\family default
 if it does not.
 In the case of multiple matches, only the first is returned.
\end_layout

\begin_layout Standard
\begin_inset listings
inline false
status open

\begin_layout Plain Layout

e> {match 5}
\end_layout

\begin_layout Plain Layout

$_repl0 = {: match:SYMBOL { binds `` -> %(5) } :}
\end_layout

\begin_layout Plain Layout

e> {match 5}.5
\end_layout

\begin_layout Plain Layout

$_repl1 = { binds  }
\end_layout

\begin_layout Plain Layout

e> {match ANY}.5
\end_layout

\begin_layout Plain Layout

$_repl2 = { binds  }
\end_layout

\begin_layout Plain Layout

e> {match 5}.ANY
\end_layout

\begin_layout Plain Layout

$_repl3 = { binds  }
\end_layout

\begin_layout Plain Layout

e> {match $x}.5
\end_layout

\begin_layout Plain Layout

$_repl4 = { binds x -> 5 }
\end_layout

\begin_layout Plain Layout

e> {match 5}.$x
\end_layout

\begin_layout Plain Layout

$_repl5 = NONE
\end_layout

\begin_layout Plain Layout

e> {match $x.5}.(joe:SYMBOL.5)
\end_layout

\begin_layout Plain Layout

$_repl6 = { binds x -> joe:SYMBOL }
\end_layout

\begin_layout Plain Layout

e> {match $x.$x}.((5).6)
\end_layout

\begin_layout Plain Layout

$_repl7 = NONE
\end_layout

\begin_layout Plain Layout

e> {match $x.$x}.((6).6)
\end_layout

\begin_layout Plain Layout

$_repl8 = { binds x -> 6 }
\end_layout

\begin_layout Plain Layout

e> {match add($x,$y)}.add($a,$b,$c)
\end_layout

\begin_layout Plain Layout

$_repl9 = { binds x -> $a y -> %AC!ID[0]($b, $c) }
\end_layout

\end_inset


\end_layout

\begin_layout Section
Map Pairs
\end_layout

\begin_layout Standard
We can use the result of a match to rewrite another atom.
 The following is one simple example.
\end_layout

\begin_layout Standard
\begin_inset listings
inline false
status open

\begin_layout Plain Layout

e> {match add($x,$y,neg($x))}.add($a,neg($a),19)
\end_layout

\begin_layout Plain Layout

$_repl10 = { binds x -> $a y -> 19 }
\end_layout

\begin_layout Plain Layout

e> {match add($x,$y,neg($x))}.add($a,neg($a),19).$y
\end_layout

\begin_layout Plain Layout

$_repl11 = 19
\end_layout

\end_inset

Of course this trick won't work so well when 
\family typewriter
NONE
\family default
 is returned.
 We can build a solution using lambdas, but it will be a bit tedious.
 Elision provides a simpler way: the 
\emph on
map pair
\emph default
.
 The map pair has the form 
\family typewriter
pattern -> newatom
\family default
, where 
\family typewriter
pattern
\family default
 is the pattern to match, and 
\family typewriter
newatom
\family default
 is the atom to rewrite if a match is obtained.
 The map pair is an 
\emph on
rewriter
\emph default
, meaning that it yields a specialized binding of the form 
\family typewriter
{binds atom->newatom flag->theflag}
\family default
, where 
\family typewriter
newatom
\family default
 is the result and 
\family typewriter
theflag
\family default
 indicates whether the rewriter succeeded in some sense.
 For the map pair, 
\family typewriter
theflag
\family default
 is true iff the pattern match succeeded.
\end_layout

\begin_layout Standard
The following is an example.
\end_layout

\begin_layout Standard
\begin_inset listings
inline false
status open

\begin_layout Plain Layout

e> (add($x,neg($x),$y)->$y).add($a,neg($a),19)
\end_layout

\begin_layout Plain Layout

$_repl12 = { binds flag -> true atom -> 19 }
\end_layout

\begin_layout Plain Layout

e> (add($x,neg($x),$y)->$y).add($a,neg($a))
\end_layout

\begin_layout Plain Layout

$_repl13 = { binds flag -> false atom -> add($a, neg($a)) }
\end_layout

\begin_layout Plain Layout

e> (add($x,neg($x),$y)->$y).add($a,neg($a)).$atom
\end_layout

\begin_layout Plain Layout

$_repl14 = add($a, neg($a))
\end_layout

\end_inset

In the first case the match succeeds.
 In the second, it fails.
 Note that when the match fails the result is the unmodified subject.
\end_layout

\begin_layout Section
\begin_inset CommandInset label
LatexCommand label
name "sec:Variable-Guards"

\end_inset

Variable Guards
\end_layout

\begin_layout Standard
Variables can be matched based on type information.
\end_layout

\begin_layout Standard
\begin_inset listings
inline false
status open

\begin_layout Plain Layout

e> {match $x:INTEGER}."Korra"
\end_layout

\begin_layout Plain Layout

$_repl0 = NONE
\end_layout

\begin_layout Plain Layout

e> {match $x:INTEGER}.5
\end_layout

\begin_layout Plain Layout

$_repl1 = { binds x -> 5 }
\end_layout

\end_inset

This is often sufficient, but sometimes we would like to have greater control
 over the matching process.
 For example, we might like to only match a non-zero integer.
 We can do this with a 
\emph on
variable
\emph default
 
\emph on
guard
\emph default
.
 This is an atom that is attached to a variable using braces.
 The atom is rewritten with the proposed variable binding, and if it evaluates
 to 
\family typewriter
true
\family default
, the binding succeeds.
 Otherwise the entire match is rejected.
\end_layout

\begin_layout Standard
\begin_inset listings
inline false
status open

\begin_layout Plain Layout

e> {match $x{not(equal($$x,0))}:INTEGER}.5
\end_layout

\begin_layout Plain Layout

$_repl2 = { binds x -> 5 }
\end_layout

\begin_layout Plain Layout

e> {match $x{not(equal($$x,0))}:INTEGER}.0
\end_layout

\begin_layout Plain Layout

$_repl3 = NONE
\end_layout

\end_inset

Using metavariables in the guards prevents trouble, and we adopt it as a
 convention.
 If we did not use it, 
\family typewriter
equal($x,0)
\family default
 would immediately evaluate to 
\family typewriter
false
\family default
, which would be negated to 
\family typewriter
true
\family default
, making the guard 
\family typewriter
{true}
\family default
.
 This would always succeed, which is not what we want at all.
\end_layout

\begin_layout Standard
We can use this to gain some control when there are many possible matches.
 Consider the following.
\end_layout

\begin_layout Standard
\begin_inset listings
inline false
status open

\begin_layout Plain Layout

e> def({! foo($x,$y) is %AC})
\end_layout

\begin_layout Plain Layout

Defined operator foo.
\end_layout

\begin_layout Plain Layout

e> {match foo($x:INTEGER, $y)}.foo("Jim",5,"Tim",0)
\end_layout

\begin_layout Plain Layout

$_repl2 = { binds x -> 5 y -> %AC("Jim", "Tim", 0) }
\end_layout

\begin_layout Plain Layout

e> {match foo($x{equal($$x,0)}:INTEGER, $y)}.foo("Jim",5,"Tim",0)
\end_layout

\begin_layout Plain Layout

$_repl3 = { binds x -> 0 y -> %AC("Jim", 5, "Tim") }
\end_layout

\end_inset


\end_layout

\begin_layout Standard
Variable guards are sufficient in most cases, but there are still cases
 in which you want a guard that involves several variables.
 How to do this will be discussed in 
\begin_inset CommandInset ref
LatexCommand formatted
reference "chap:Rules-and-Strategies"

\end_inset

.
\end_layout

\begin_layout Chapter
\begin_inset CommandInset label
LatexCommand label
name "chap:Rules-and-Strategies"

\end_inset

Rules and Strategies
\end_layout

\begin_layout Standard
Basic matching and rewriting were introduced in 
\begin_inset CommandInset ref
LatexCommand formatted
reference "chap:Matching-and-Rewriting"

\end_inset

.
 This chapter will explain how to manage rewriting on a much larger scale,
 creating more general rewrite rules, managing them with rulesets, and controlli
ng the process through the use of strategies and the build-in strategy combinato
rs.
\end_layout

\begin_layout Section
Rewrite Rules
\end_layout

\begin_layout Section
Guards
\end_layout

\begin_layout Section
Rulesets
\end_layout

\begin_layout Section
Strategies
\end_layout

\begin_layout Section
The Map Strategy
\end_layout

\begin_layout Section
Strategy Combinators
\end_layout

\begin_layout Chapter
\begin_inset CommandInset label
LatexCommand label
name "chap:Contexts"

\end_inset

Contexts
\end_layout

\begin_layout Standard
Rewrite rules, operator definitions, and bindings need to be made persistent
 during a session.
 This means we need some form of mutable data store to hold these.
 That general storage is called the 
\emph on
context
\emph default
, and is explored in more detail in this chapter.
\end_layout

\begin_layout Chapter
\start_of_appendix
BasicAtom
\end_layout

\begin_layout Chapter
<<<<<<< HEAD
Reading Elision Files
\end_layout

\begin_layout Standard
Elision provides several mechanisms to read files.
\end_layout

\begin_layout Itemize
The REPL.
 You can pipe input to the REPL, or you can use the 
\family typewriter
read
\family default
 and 
\family typewriter
read_once
\family default
 commands at the prompt.
\end_layout

\begin_layout Itemize
The 
\family typewriter
read(filename: String)
\family default
 method of 
\family typewriter
parse.Processor
\family default
.
\end_layout

\begin_layout Itemize
The 
\family typewriter
elc
\family default
 (Elision compiler) command that reads input, and then generates the Scala
 code to re-create the resulting context.
\end_layout

\begin_layout Section
Processor
\end_layout

\begin_layout Standard
If you want to process Elision files you should begin with 
\family typewriter
parse.Processor
\family default
.
 This class provides a context, along with several methods to read data.
\end_layout

\begin_layout Standard
\begin_inset Float table
wide false
sideways false
status open

\begin_layout Plain Layout

\end_layout

\begin_layout Plain Layout
\begin_inset Caption

\begin_layout Plain Layout
Methods to Read Atoms
\end_layout

\end_inset


\end_layout

\begin_layout Plain Layout
\begin_inset Tabular
<lyxtabular version="3" rows="4" columns="2">
<features tabularvalignment="middle">
<column alignment="left" valignment="top" width="0">
<column alignment="left" valignment="top" width="0">
<row>
<cell alignment="left" valignment="top" topline="true" bottomline="true" leftline="true" usebox="none">
\begin_inset Text

\begin_layout Plain Layout
Method
\end_layout

\end_inset
</cell>
<cell alignment="left" valignment="top" topline="true" bottomline="true" leftline="true" rightline="true" usebox="none">
\begin_inset Text

\begin_layout Plain Layout
Use
\end_layout

\end_inset
</cell>
</row>
<row>
<cell alignment="left" valignment="top" topline="true" leftline="true" usebox="none">
\begin_inset Text

\begin_layout Plain Layout

\family typewriter
read(filename: String)
\end_layout

\end_inset
</cell>
<cell alignment="left" valignment="top" topline="true" leftline="true" rightline="true" usebox="none">
\begin_inset Text

\begin_layout Plain Layout
Read the content of the specified file.
\end_layout

\end_inset
</cell>
</row>
<row>
<cell alignment="left" valignment="top" topline="true" leftline="true" usebox="none">
\begin_inset Text

\begin_layout Plain Layout

\family typewriter
read(stream: Source)
\end_layout

\end_inset
</cell>
<cell alignment="left" valignment="top" topline="true" leftline="true" rightline="true" usebox="none">
\begin_inset Text

\begin_layout Plain Layout
Read the content of the provided stream.
\end_layout

\end_inset
</cell>
</row>
<row>
<cell alignment="left" valignment="top" topline="true" bottomline="true" leftline="true" usebox="none">
\begin_inset Text

\begin_layout Plain Layout

\family typewriter
execute(text: String)
\end_layout

\end_inset
</cell>
<cell alignment="left" valignment="top" topline="true" bottomline="true" leftline="true" rightline="true" usebox="none">
\begin_inset Text

\begin_layout Plain Layout
Read from the provided string.
\end_layout

\end_inset
</cell>
</row>
</lyxtabular>

\end_inset


\end_layout

\end_inset

Internally, all text is ultimately processed by the 
\family typewriter
execute(String)
\family default
 method.
 The flow of this method is as follows.
\end_layout

\begin_layout Enumerate
Parse the text, obtaining a sequence of 
\family typewriter
parse.AtomParser.AstNode
\family default
 instances.
\end_layout

\begin_layout Enumerate
For each node, do the following for each registered instance of 
\family typewriter
parse.Processor.Handler
\family default
, in the order registered.
\end_layout

\begin_deeper
\begin_layout Enumerate
Pass the current node to the 
\family typewriter
handleNode(node: AtomParser.AstNode)
\family default
 method.
 This method must return an 
\family typewriter
Option[AtomParser.AstNode]
\family default
.
 If the returned value is 
\family typewriter
None
\family default
, then the node is discarded.
 If the returned value is 
\family typewriter
Some(node)
\family default
, then the returned node becomes the current node.
 A simple default implementation of 
\family typewriter
handleNode
\family default
 is:
\end_layout

\begin_deeper
\begin_layout LyX-Code
def handleNode(node: AtomParser.AstNode) = Some(node)
\end_layout

\end_deeper
\begin_layout Enumerate
Pass the node to all listening actors via 
\family typewriter
actor ! node
\family default
.
\end_layout

\begin_layout Enumerate
Convert the node into an atom by invoking the node's 
\family typewriter
interpret
\family default
 method.
\end_layout

\begin_layout Enumerate
Pass any current atom to the 
\family typewriter
handleAtom(atom: BasicAtom)
\family default
 method.
 This method is responsible for performing any specialized processing of
 the atom 
\emph on
post-construction
\emph default
 (as the atom was already constructed during execution of the 
\family typewriter
interpret
\family default
 method in 
\family typewriter
handleAtom
\family default
), and should return an optional atom.
 If 
\family typewriter
None
\family default
 is returned then the atom is discarded and the system proceeds to the next
 node.
 If the return value is 
\family typewriter
Some(atom)
\family default
, then the returned atom becomes the current atom.
 A simple default implementation of 
\family typewriter
handleAtom
\family default
 is:
\end_layout

\begin_deeper
\begin_layout LyX-Code
def handleAtom(atom: BasicAtom) = Some(atom)
\end_layout

\end_deeper
\begin_layout Enumerate
Pass the atom to all listening actors via 
\family typewriter
actor ! atom
\family default
.
\end_layout

\end_deeper
\begin_layout Standard
Other events can be passed to actors.
 Whenever a new file is provided for processing, a 
\family typewriter
FileStart
\family default
 object is sent to the actors.
 When processing of the file is complete, a 
\family typewriter
FileEnd
\family default
 is sent.
 When a new stream is provided for processing, a 
\family typewriter
StreamStart
\family default
 is sent to all actors.
 When a stream is exhausted, a 
\family typewriter
StreamEnd
\family default
 is sent to all actors.
 The flow of messages thus looks as follows, if a valid filename is provided
 to the 
\family typewriter
read
\family default
 method.
\end_layout

\begin_layout LyX-Code
FileStart
\end_layout

\begin_layout LyX-Code
StreamStart
\end_layout

\begin_layout LyX-Code
AtomParser.AstNode
\end_layout

\begin_layout LyX-Code
BasicAtom
\end_layout

\begin_layout LyX-Code
AtomParser.AstNode
\end_layout

\begin_layout LyX-Code
BasicAtom
\end_layout

\begin_layout LyX-Code
AtomParser.AstNode
\end_layout

\begin_layout LyX-Code
BasicAtom
\end_layout

\begin_layout LyX-Code
...
\end_layout

\begin_layout LyX-Code
AtomParser.AstNode
\end_layout

\begin_layout LyX-Code
BasicAtom
\end_layout

\begin_layout LyX-Code
StreamEnd
\end_layout

\begin_layout LyX-Code
FileEnd
=======
Native Handlers
\end_layout

\begin_layout Standard
This appendix describes how to create native handlers for symbolic operators.
 Native handlers cannot be created for case operators, as they don't really
 make sense.
 If you want a native handler for a case operator, create a symbolic operator,
 provide it with a native handler, and include it as a case.
 The 
\family typewriter
help
\family default
 operator described in 
\begin_inset CommandInset ref
LatexCommand formatted
reference "sec:Case-Operators"

\end_inset

 is such an example.
\end_layout

\begin_layout Standard
A short description of creating native handlers is given in the Scala block
 of 
\begin_inset CommandInset ref
LatexCommand ref
reference "sec:Operator-Applications"

\end_inset

.
 This is suitable for creating them programmatically, but Elision provides
 support for providing the definition more directly.
\end_layout

\begin_layout Standard
Consider the operator 
\family typewriter
mod($b,$d)
\family default
 that computes the remainder when 
\family typewriter
$b
\family default
 is divided by 
\family typewriter
$d
\family default
.
 For example, 
\family typewriter
mod(5,2)
\family default
 is 
\family typewriter
1
\family default
, while 
\family typewriter
mod(4,2)
\family default
 is 
\family typewriter
0
\family default
.
 First we give the definition of the operator, without native handler.
\end_layout

\begin_layout LyX-Code
{! mod($b: INTEGER, $d: INTEGER): INTEGER}
\end_layout

\begin_layout Standard
The definition specifies two parameters: 
\family typewriter
$b
\family default
 and 
\family typewriter
$d
\family default
, both integers.
\end_layout

\begin_layout Standard
A native 
\emph on
handler
\emph default
 consists of a Scala closure.
 It's argument is a triple of the form (
\emph on
operator
\emph default
, 
\emph on
arguments
\emph default
, 
\emph on
bindings
\emph default
), where 
\emph on
operator
\emph default
 is the operator to apply, as an instance of 
\family typewriter
core.SymbolicOperator
\family default
, the 
\emph on
arguments
\emph default
 are given as an instance of 
\family typewriter
core.AtomSeq
\family default
, and the 
\emph on
bindings
\emph default
 are an instance of 
\family typewriter
core.Bindings
\family default
 that result from matching the argument list to the parameters.
 In addition the closure has access to some specialized fields and methods.
\end_layout

\begin_layout Itemize

\family typewriter
context
\family default
 provides access to the context in which the operator is defined.
>>>>>>> 14cb789b
\end_layout

\begin_layout Chapter
\begin_inset CommandInset label
LatexCommand label
name "chap:De-Bruijn-Indices"

\end_inset

De Bruijn Indices
\end_layout

\begin_layout Standard
Elision converts lambdas into a representation using a form of De Bruijn
 indices.
 This appendix describes how they are implemented in Elision.
\end_layout

\begin_layout Standard
A 
\begin_inset Quotes eld
\end_inset

proper
\begin_inset Quotes erd
\end_inset

 De Bruijn index indicates the the number of binds that are in scope.
 Thus the lambda 
\begin_inset Formula $\lambda x.\lambda y.x$
\end_inset

 should correctly produce the De Bruijn term 
\begin_inset Formula $\lambda\lambda2$
\end_inset

, as the body binds to the outermost lambda.
 Elision does not actually use proper De Bruijn indices, but uses a very
 similar concept somewhere in between symbolic names and De Bruijn indices.
\end_layout

\begin_layout Standard
In Elision every atom has an associated De Bruijn index.
 Literals and (most) variables have index zero.
 Other terms have De Bruijn index equal to the maximum index of their parts.
\end_layout

\begin_layout Standard
Suppose we are given a lambda term such as 
\family typewriter

\backslash
$x.add($x,$y)
\family default
.
 The body contains no lambdas or De Bruijn indices, so it has De Bruijn
 index zero.
 The lambda parameter also contains no lambdas or De Bruijn indices, so
 it also has De Bruijn index zero.
 Thus the maximum De Bruijn index of the parts is zero.
 Since we are constructing a lambda, we increment the maximum index, obtaining
 one.
 The system constructs a special variable 
\family typewriter
$`:1`
\family default
 representing the De Bruijn index, and then rewrites lambda parameter and
 body with 
\family typewriter
$x -> $`:1`
\family default
, obtaining the result 
\family typewriter

\backslash
$`:1`.add($`:1`, $y)
\family default
.
\end_layout

\begin_layout Standard
Next consider 
\family typewriter

\backslash
$x.
\backslash
$y.$x
\family default
.
 First 
\family typewriter

\backslash
$y.$x
\family default
 is constructed, yielding 
\family typewriter

\backslash
$`:1`.$x
\family default
, whose Dr Bruijn index (assigned by Elision) is one.
 Next we construct 
\family typewriter

\backslash
$x.(
\backslash
$`:1`.$x)
\family default
.
 The De Bruijn index of the parameter is zero, and of the body is one, so
 the De Bruijn index to use for the new expression is 
\family typewriter
$`:2`
\family default
, and we rewrite with 
\family typewriter
$x -> $`:2`
\family default
.
 The trick is that the rewrite actually causes us to re-build the lambdas.
 Rewriting the body 
\family typewriter

\backslash
$`:1`.$x
\family default
 results in a new lambda whose body is 
\family typewriter

\backslash
$`:2`
\family default
 with De Bruijn index of two, and thus the entire lambda constructs a new
 
\end_layout

\begin_layout Chapter
The Elision Directory Structure
\end_layout

\begin_layout Standard
The Elision repository contains several files and folders.
 This appendix explains what these items are, where to find them, and where
 to put stuff if you want to contribute.
 The description here contains items that are 
\emph on
not
\emph default
 part of the built distribution, since many of these are not required by
 the distribution.
 This description also contains items that are 
\emph on
not
\emph default
 found in the repository, but are created during the build process.
\end_layout

\begin_layout Section
In the Distribution
\end_layout

\begin_layout Standard
The folders described in the following subsections are part of the Elision
 distribution, created by the 
\family typewriter
dist
\family default
 target in 
\family typewriter
build.xml
\family default
.
\end_layout

\begin_layout Subsection
The Root Folder
\end_layout

\begin_layout Standard
The root of the distribution is reserved for a few files.
\end_layout

\begin_layout Itemize
The 
\family typewriter
README.txt
\family default
 file that describes the distribution and how to build it and start the
 REPL.
 You should only modify this if you need to correct information or document
 a new build.
\end_layout

\begin_layout Itemize
The 
\family typewriter
build.xml
\family default
 file that is used by Ant to compile the system and generate the API documentati
on.
 You should only modify this if you need to change how the system is built.
 This is not needed if you are just adding new source files or third-party
 libraries.
\end_layout

\begin_layout Standard
There are scripts present in this folder.
\end_layout

\begin_layout Itemize
The 
\family typewriter
repl.sh
\family default
 script sets up the 
\family typewriter
CLASSPATH
\family default
 and invokes the Elision REPL.
 This is a Bash script that is only useful on UNIX, Mac OS X, and Linux
 machines, or on Windows machines with Cygwin.
\begin_inset Foot
status collapsed

\begin_layout Plain Layout
Elision is developed on Mac OS X and Linux platforms, and only occasionally
 tested on Windows, so YMMV.
\end_layout

\end_inset


\end_layout

\begin_layout Itemize
The 
\family typewriter
run.sh
\family default
 script sets up the 
\family typewriter
CLASSPATH
\family default
 and then starts the Scala interpreter.This is a Bash script that is only
 useful on UNIX, Mac OS X, and Linux machines, or on Windows machines with
 Cygwin.
\end_layout

\begin_layout Standard
In general do not place any other items in the root folder.
 Instead, put them in the appropriate subfolder.
\end_layout

\begin_layout Subsection
The 
\family typewriter
etc
\family default
 Folder
\end_layout

\begin_layout Standard
This folder is reserved for the following items.
\end_layout

\begin_layout Itemize
The 
\family typewriter
config.xml
\family default
 file that provides the template for the system's runtime configuration,
 and the 
\family typewriter
elision_configuration.dtd
\family default
 that describes the format of the configuration file.
 You should not need to modify either of these unless you are modifying
 the 
\family typewriter
ornl.elision.Version
\family default
 object.
\end_layout

\begin_layout Itemize
Files that provide Elision support for editors or IDE's, such as Emacs,
 Eclipse, Sublime, and others.
\end_layout

\begin_layout Itemize
Miscellaneous files, such as properties files for use in Eclipse, if desired.
\end_layout

\begin_layout Standard
If you have a file or files you need to add, and have no other place to
 put it, this is the place it belongs.
\end_layout

\begin_layout Subsection
The 
\family typewriter
doc
\family default
 Folder
\end_layout

\begin_layout Standard
This folder contains the Elision documentation, other than the 
\family typewriter
README.txt
\family default
 file.
 Specifically, it contains the following.
\end_layout

\begin_layout Itemize
This file, 
\family typewriter
elision.pdf
\family default
.
\end_layout

\begin_layout Itemize
The 
\family typewriter
elision.lyx
\family default
 file.
 This is a LyX
\begin_inset Foot
status collapsed

\begin_layout Plain Layout
LyX is an editor that is backed by 
\begin_inset ERT
status open

\begin_layout Plain Layout


\backslash
LaTeX
\end_layout

\end_inset

.
 If you want to edit this document, you need LyX.
 Fortunately it runs on almost every platform out there.
 Visit 
\begin_inset Flex URL
status collapsed

\begin_layout Plain Layout

http://lyx.org
\end_layout

\end_inset

 for more information and links to the latest version.
\end_layout

\end_inset

 source file that is converted into 
\family typewriter
elision.pdf
\family default
, and contains the user and developer documentation you are reading right
 now.
\end_layout

\begin_layout Itemize
The 
\family typewriter
makedoc.sh
\family default
 script that will compile the API documentation without requiring you to
 have Ant.
 This file runs the Scaladoc command and puts the documentation in the 
\family typewriter
api
\family default
 subfolder, the same as the 
\family typewriter
build.xml
\family default
 script does.
 This is a Bash script, and should work on UNIX and Mac OS X, Linux, and
 possibly on Windows under Cygwin.
\end_layout

\begin_layout Itemize
The 
\family typewriter
index.html
\family default
 file used by the Elision web site.
\end_layout

\begin_layout Itemize
If the API documentation has been built, either by running the 
\family typewriter
makedoc.sh
\family default
 script or by running the Ant build and specifying the 
\family typewriter
doc
\family default
 target, then there will be an 
\family typewriter
api
\family default
 folder containing the API documentation.
 Point your browser to 
\family typewriter
doc/api/index.html
\family default
 to view the documentation.
\end_layout

\begin_layout Standard
Other documentation files should be put in this folder.
\end_layout

\begin_layout Subsection
The 
\family typewriter
lib
\family default
 Folder
\end_layout

\begin_layout Standard
This folder contains third party code necessary to compile and run the system.
 There is a simple rule for this folder: The build and the Bash scripts
 will search this folder for any jar files, and will add all such files
 found to the class path.
\end_layout

\begin_layout Standard
If you need to use third party code in Elision, and you want to contribute
 back to the main distribution, you must first clear the inclusion of the
 code with the maintainers to make sure there are no licensing conflicts,
 and then you should place the distribution in this folder.
 This allows for consistent and rational versioning.
 If the user were required to get and install the third party libraries,
 they might obtain incompatible versions.
\end_layout

\begin_layout Subsection
The 
\family typewriter
src
\family default
 Folder
\end_layout

\begin_layout Standard
This folder contains the source code for Elision, organized into folders
 that mirror the package hierarchy.
 All Elision code should be placed in a package rooted under 
\family typewriter
ornl.elision
\family default
.
 This is where you will place new source files, as well as any extra files
 required by Scaladoc.
\end_layout

\begin_layout Section
From the Build
\end_layout

\begin_layout Standard
The folders described in the following subsections are created by the build
 process.
\end_layout

\begin_layout Subsection
The 
\family typewriter
bin
\family default
 Folder
\end_layout

\begin_layout Standard
This folder is created by the build process and contains the compiled class
 files and other elements that should be in the class path.
 In fact, the executable jar file is created by compressing this folder
 and adding a manifest, as specified in the 
\family typewriter
build.xml
\family default
 file.
 Anything that should be in the class path should be placed in this folder.
\end_layout

\begin_layout Subsection
The 
\family typewriter
latest
\family default
 Folder
\end_layout

\begin_layout Standard
This folder is created by the build process and contains the most recently
 built executable 
\family typewriter
elision.jar
\family default
 file.
 Any jar files in the third-party library folder (
\family typewriter
lib
\family default
) are included in this file.
 This file can be executed with the 
\family typewriter
scala
\family default
 command, so 
\family typewriter
scala latest/elision.jar
\family default
 will start the REPL.
 Nothing else should be present in this folder.
\end_layout

\begin_layout Subsection
Date-Stamped Folder(s)
\end_layout

\begin_layout Standard
Every time the system is built, it creates a folder whose name is the current
 date, in 
\family typewriter
YYYYMMDD
\family default
 format.
 This folder contains two items: the same 
\family typewriter
elision.jar
\family default
 file found in the 
\family typewriter
latest
\family default
 folder, and a jar file containing the content of the 
\family typewriter
src
\family default
 folder at the time of the build.
 These folders can be deleted if they are not needed.
 Nothing else should be present in these folders.
\end_layout

\begin_layout Chapter
The Elision Coding Guide
\end_layout

\begin_layout Standard
This chapter describes the general style of coding to use for contributions
 to Elision.
\end_layout

\begin_layout Section
Architectural Rules
\end_layout

\begin_layout Section
Scaladoc
\end_layout

\begin_layout Labeling
\labelwidthstring 00.00.0000
Rule Document every public and protected method and field using Scaladoc.
\end_layout

\begin_layout Labeling
\labelwidthstring 00.00.0000
Rule Documentation may be omitted when a method or field overrides or implements
 a method from a parent class.
 In some cases you may wish to replace the textual documentation, but may
 omit the documentation of parameters and the return value.
\end_layout

\begin_layout Section
Comments
\end_layout

\begin_layout Section
Returning
\end_layout

\begin_layout Chapter
Grammar
\end_layout

\begin_layout Standard
\begin_inset ERT
status open

\begin_layout Plain Layout


\backslash
newcommand{
\backslash
term}[1]{
\backslash
fbox{
\backslash
texttt{#1}}}
\end_layout

\begin_layout Plain Layout


\backslash
newcommand{
\backslash
citerm}[1]{
\backslash
doublebox{
\backslash
texttt{#1}}}
\end_layout

\begin_layout Plain Layout


\backslash
newcommand
\backslash
defntx[1]{~
\backslash

\backslash
[1em]
\backslash
textbf{#1}~::=~}
\end_layout

\begin_layout Plain Layout


\backslash
newcommand
\backslash
defnt[1]{~
\backslash

\backslash
[1em]
\backslash
textbf{#1}~::=~}
\end_layout

\begin_layout Plain Layout


\backslash
newcommand{
\backslash
nt}[1]{
\backslash
emph{#1}}
\end_layout

\begin_layout Plain Layout


\backslash
newcommand{
\backslash
ordef}{~
\backslash

\backslash

\backslash
hspace{0.5in}|~}
\end_layout

\begin_layout Plain Layout


\backslash
newcommand{
\backslash
shortor}{~|~}
\end_layout

\begin_layout Plain Layout


\backslash
newcommand{
\backslash
zeroOrMore}[1]{(#1){*}}
\end_layout

\begin_layout Plain Layout


\backslash
newcommand{
\backslash
optional}[1]{(#1)?}
\end_layout

\begin_layout Plain Layout


\backslash
newcommand{
\backslash
caret}{
\backslash
textasciicircum{}}
\end_layout

\begin_layout Plain Layout


\backslash
newcommand{
\backslash
juxt}{$
\backslash
cdot$}
\end_layout

\end_inset


\end_layout

\begin_layout Standard
The grammar for Elision is described in extended Backus-Naur form (EBNF)
 in this appendix.
 Terminals are indicated with text in fixed font, boxed, as 
\begin_inset ERT
status open

\begin_layout Plain Layout


\backslash
term{terminal}
\end_layout

\end_inset

.
 Elision is normally case-sensitive, but some terminals are case-insensitive.
 These are indicated with a double box, as 
\begin_inset ERT
status open

\begin_layout Plain Layout


\backslash
citerm{terminal}
\end_layout

\end_inset

.
 Nonterminals are indicated with italics, as 
\begin_inset ERT
status open

\begin_layout Plain Layout


\backslash
nt{nonterminal}
\end_layout

\end_inset

.
 Character ranges in unicode are indicated by a dash, so any single nonzero
 digit is 
\begin_inset ERT
status open

\begin_layout Plain Layout


\backslash
term{1}
\end_layout

\end_inset

-
\begin_inset ERT
status open

\begin_layout Plain Layout


\backslash
term{9}
\end_layout

\end_inset

.
 Productions are indicated with ::=.
 Parentheses indicate grouping.
 If an item may appear zero or more times, this is indicated with a suffixed
 asterisk, as 
\begin_inset ERT
status open

\begin_layout Plain Layout


\backslash
zeroOrMore{
\backslash
nt{atom}}
\end_layout

\end_inset

.
 Optional items are indicated with a suffixed question mark, as 
\begin_inset ERT
status open

\begin_layout Plain Layout


\backslash
optional{
\backslash
nt{atom}}
\end_layout

\end_inset

.
\end_layout

\begin_layout Standard
In general arbitrary white space is allowed.
 When no whitespace is allowed between two elements of the grammar, the
 elements are joined by a dot, as 
\begin_inset ERT
status open

\begin_layout Plain Layout


\backslash
term{
\backslash
#}
\backslash
juxt
\backslash
nt{atom}
\end_layout

\end_inset

.
 The special terminal 
\begin_inset ERT
status open

\begin_layout Plain Layout


\backslash
term{ANY}
\end_layout

\end_inset

 is described at the end, and corresponds to any character other than the
 backslash 
\begin_inset ERT
status open

\begin_layout Plain Layout


\backslash
term{
\backslash
textbackslash}
\end_layout

\end_inset

.
\end_layout

\begin_layout Standard
Though not explicitly in the grammar, comments are allowed in two forms.
 Single line comments starting with
\family typewriter
 
\begin_inset ERT
status open

\begin_layout Plain Layout


\backslash
term{//}
\end_layout

\end_inset


\family default
 and ending with a newline, and multi-line comments starting with
\family typewriter
 
\begin_inset ERT
status open

\begin_layout Plain Layout


\backslash
term{/*}
\end_layout

\end_inset


\family default
 and ending with 
\family typewriter

\begin_inset ERT
status open

\begin_layout Plain Layout


\backslash
term{*/}
\end_layout

\end_inset


\family default
.
\end_layout

\begin_layout Standard
\noindent
\align left
\begin_inset ERT
status open

\begin_layout Plain Layout


\backslash
defnt{atom-seq} 
\backslash
zeroOrMore{
\backslash
nt{atom}}
\end_layout

\begin_layout Plain Layout

\end_layout

\begin_layout Plain Layout


\backslash
defnt{atom} 
\backslash
nt{first-atom} 
\backslash
term{->} 
\backslash
nt{first-atom}
\end_layout

\begin_layout Plain Layout


\backslash
ordef
\backslash
nt{first-atom} 
\backslash
zeroOrMore{
\backslash
term{.} 
\backslash
nt{first-atom})}
\end_layout

\begin_layout Plain Layout

\end_layout

\begin_layout Plain Layout


\backslash
defnt{first-atom} 
\backslash
term{(} 
\backslash
nt{atom} 
\backslash
term{)}
\end_layout

\begin_layout Plain Layout

	
\backslash
ordef
\backslash
nt{special-form}
\end_layout

\begin_layout Plain Layout

	
\backslash
ordef
\backslash
nt{lambda}
\end_layout

\begin_layout Plain Layout

	
\backslash
ordef
\backslash
nt{apply}
\end_layout

\begin_layout Plain Layout

	
\backslash
ordef
\backslash
nt{typed-list}
\end_layout

\begin_layout Plain Layout

	
\backslash
ordef
\backslash
nt{alg-prop}
\end_layout

\begin_layout Plain Layout

	
\backslash
ordef
\backslash
nt{variable}
\end_layout

\begin_layout Plain Layout

	
\backslash
ordef
\backslash
nt{operator-symbol}
\end_layout

\begin_layout Plain Layout

	
\backslash
ordef
\backslash
nt{literal}
\end_layout

\begin_layout Plain Layout

	
\backslash
ordef
\backslash
nt{number}
\end_layout

\begin_layout Plain Layout

	
\backslash
ordef
\backslash
term{
\backslash
caret TYPE}
\end_layout

\begin_layout Plain Layout

\end_layout

\begin_layout Plain Layout


\backslash
defnt{special-form} 
\backslash
nt{alternate-operator-def}
\end_layout

\begin_layout Plain Layout

	
\backslash
ordef
\backslash
term{
\backslash
{:} 
\backslash
nt{atom} 
\backslash
nt{atom} 
\backslash
term{:
\backslash
}}
\end_layout

\begin_layout Plain Layout

	
\backslash
ordef
\backslash
term{
\backslash
{} 
\backslash
nt{atom} 
\backslash
zeroOrMore{
\backslash
nt{atom}}
\end_layout

\begin_layout Plain Layout

		
\backslash
zeroOrMore{
\backslash
nt{sf-bound-atom}|
\backslash
nt{sf-bound-list}} 
\backslash
term{
\backslash
}}
\end_layout

\begin_layout Plain Layout

\end_layout

\begin_layout Plain Layout


\backslash
defnt{alternate-operator-def} 
\backslash
term{
\backslash
{!}
\end_layout

\begin_layout Plain Layout

	
\backslash
nt{SYMBOL} 
\backslash
term{(} 
\backslash
nt{atom-sequence} 
\backslash
term{)}
\end_layout

\begin_layout Plain Layout

	
\backslash
optional{:
\backslash
nt{first-atom}}
\end_layout

\begin_layout Plain Layout

	
\backslash
zeroOrMore{
\backslash
nt{sf-bound-atom} | 
\backslash
nt{sf-bound-list}}
\end_layout

\begin_layout Plain Layout

	
\backslash
term{
\backslash
}}
\end_layout

\begin_layout Plain Layout

\end_layout

\begin_layout Plain Layout


\backslash
defnt{sf-bound-atom} 
\backslash
term{
\backslash
#}
\backslash
juxt
\backslash
nt{SYMBOL} 
\backslash
term{=} 
\backslash
nt{atom}
\end_layout

\begin_layout Plain Layout

\end_layout

\begin_layout Plain Layout


\backslash
defnt{sf-bound-list} 
\backslash
term{
\backslash
#}
\backslash
juxt
\backslash
nt{SYMBOL} 
\backslash
zeroOrMore{
\backslash
nt{atom}}
\end_layout

\begin_layout Plain Layout

\end_layout

\begin_layout Plain Layout


\backslash
defnt{lambda} 
\backslash
term{
\backslash
textbackslash{}} 
\backslash
nt{variable} 
\backslash
term{.} 
\backslash
nt{first-atom}
\end_layout

\begin_layout Plain Layout

\end_layout

\begin_layout Plain Layout


\backslash
defnt{apply} 
\backslash
nt{SYMBOL} 
\backslash
term{(} 
\backslash
nt{atom-sequence} 
\backslash
term{)}
\end_layout

\begin_layout Plain Layout

\end_layout

\begin_layout Plain Layout


\backslash
defnt{atom-sequence} 
\backslash
nt{atom} 
\backslash
zeroOrMore{
\backslash
term{,} 
\backslash
nt{atom}}
\end_layout

\begin_layout Plain Layout

\end_layout

\begin_layout Plain Layout


\backslash
defnt{typed-list} 
\backslash
nt{alg-prop} 
\backslash
term{(} 
\backslash
nt{atom-sequence} 
\backslash
term{)}
\end_layout

\begin_layout Plain Layout

\end_layout

\begin_layout Plain Layout


\backslash
defnt{alg-prop} 
\backslash
nt{alg-prop-short}
\end_layout

\begin_layout Plain Layout

	
\backslash
ordef
\backslash
term{
\backslash
%}
\backslash
nt{alg-prop-long}
\end_layout

\begin_layout Plain Layout

\end_layout

\begin_layout Plain Layout


\backslash
defnt{alg-prop-short} 
\backslash
term{
\backslash
%}
\backslash
juxt 
\backslash
zeroOrMore{
\end_layout

\begin_layout Plain Layout

	
\backslash
citerm{A}
\backslash
optional{
\backslash
term{[}
\backslash
nt{atom}
\backslash
term{]}}
\end_layout

\begin_layout Plain Layout

	
\backslash
ordef
\backslash
citerm{C}
\backslash
optional{
\backslash
term{[}
\backslash
nt{atom}
\backslash
term{]}}
\end_layout

\begin_layout Plain Layout

	
\backslash
ordef
\backslash
citerm{I}
\backslash
optional{
\backslash
term{[}
\backslash
nt{atom}
\backslash
term{]}}
\end_layout

\begin_layout Plain Layout

	
\backslash
ordef
\backslash
citerm{!A}
\end_layout

\begin_layout Plain Layout

	
\backslash
ordef
\backslash
citerm{!C}
\end_layout

\begin_layout Plain Layout

	
\backslash
ordef
\backslash
citerm{!I}
\end_layout

\begin_layout Plain Layout

	
\backslash
ordef
\backslash
citerm{B}
\backslash
term{[}
\backslash
nt{atom}
\backslash
term{]}
\end_layout

\begin_layout Plain Layout

	
\backslash
ordef
\backslash
citerm{D}
\backslash
term{[}
\backslash
nt{atom}
\backslash
term{]}}
\end_layout

\begin_layout Plain Layout

\end_layout

\begin_layout Plain Layout


\backslash
defnt{alg-prop-long} 
\backslash
zeroOrMore{
\end_layout

\begin_layout Plain Layout

	
\backslash
term{absorber} 
\backslash
nt{atom}
\end_layout

\begin_layout Plain Layout

	
\backslash
ordef
\backslash
term{identity} 
\backslash
nt{atom}
\end_layout

\begin_layout Plain Layout

	
\backslash
ordef
\backslash
optional{
\backslash
term{not}} 
\backslash
term{associative}
\end_layout

\begin_layout Plain Layout

	
\backslash
ordef
\backslash
optional{
\backslash
term{not}} 
\backslash
term{commutative}
\end_layout

\begin_layout Plain Layout

	
\backslash
ordef
\backslash
optional{
\backslash
term{not}} 
\backslash
term{idempotent}}
\end_layout

\begin_layout Plain Layout

\end_layout

\begin_layout Plain Layout


\backslash
defnt{variable} (
\backslash
term{
\backslash
$}
\backslash
shortor
\backslash
term{
\backslash
$
\backslash
$})
\end_layout

\begin_layout Plain Layout

	
\backslash
nt{SYMBOL}
\end_layout

\begin_layout Plain Layout

	
\backslash
optional{
\backslash
term{
\backslash
{} 
\backslash
nt{atom} 
\backslash
term{
\backslash
}}}
\end_layout

\begin_layout Plain Layout

	
\backslash
optional{
\backslash
term{:} 
\backslash
nt{first-atom}}
\end_layout

\begin_layout Plain Layout

	
\backslash
zeroOrMore{
\backslash
term{@} 
\backslash
nt{SYMBOL}}
\end_layout

\begin_layout Plain Layout

 
\end_layout

\begin_layout Plain Layout


\backslash
defnt{operator-symbol} 
\backslash
nt{SYMBOL} 
\backslash
term{:} 
\backslash
term{OPTYPE}
\end_layout

\begin_layout Plain Layout

\end_layout

\begin_layout Plain Layout


\backslash
defnt{literal} 
\backslash
nt{SYMBOL}
\backslash
shortor
\backslash
nt{STRING}
\end_layout

\begin_layout Plain Layout

\end_layout

\begin_layout Plain Layout


\backslash
defnt{number} 
\backslash
nt{any-number} 
\backslash
optional{
\backslash
term{:} 
\backslash
nt{first-atom}}
\end_layout

\begin_layout Plain Layout

\end_layout

\begin_layout Plain Layout


\backslash
defnt{any-number} 
\backslash
nt{hex-number}
\end_layout

\begin_layout Plain Layout

	
\backslash
shortor 
\backslash
nt{hex-number}
\end_layout

\begin_layout Plain Layout

	
\backslash
shortor 
\backslash
nt{binary-number}
\end_layout

\begin_layout Plain Layout

	
\backslash
shortor 
\backslash
nt{decimal-number}
\end_layout

\begin_layout Plain Layout

	
\backslash
shortor 
\backslash
nt{octal-number}
\end_layout

\begin_layout Plain Layout

\end_layout

\begin_layout Plain Layout


\backslash
defnt{hex-number} 
\backslash
nt{hex-integer}
\end_layout

\begin_layout Plain Layout

	
\backslash
optional{
\backslash
juxt
\backslash
term{.}
\backslash
nt{hex-digit}}
\end_layout

\begin_layout Plain Layout

	
\backslash
optional{
\backslash
juxt
\backslash
citerm{P}
\backslash
juxt
\backslash
nt{exponent}}
\end_layout

\begin_layout Plain Layout

\end_layout

\begin_layout Plain Layout


\backslash
defnt{binary-number}
\backslash
nt{binary-integer}
\end_layout

\begin_layout Plain Layout

	
\backslash
optional{
\backslash
juxt
\backslash
term{.}
\backslash
juxt
\backslash
nt{binary-digit}}
\end_layout

\begin_layout Plain Layout

	
\backslash
optional{
\backslash
juxt(
\backslash
citerm{E}
\backslash
shortor
\backslash
citerm{P})
\backslash
juxt
\backslash
nt{exponent}}
\end_layout

\begin_layout Plain Layout

\end_layout

\begin_layout Plain Layout


\backslash
defnt{decimal-number}
\backslash
nt{decimal-integer}
\end_layout

\begin_layout Plain Layout

	
\backslash
optional{
\backslash
juxt
\backslash
term{.}
\backslash
juxt
\backslash
nt{decimal-digit}}
\end_layout

\begin_layout Plain Layout

	
\backslash
optional{
\backslash
juxt(
\backslash
citerm{E}
\backslash
shortor
\backslash
citerm{P})
\backslash
juxt
\backslash
nt{exponent}}
\end_layout

\begin_layout Plain Layout

\end_layout

\begin_layout Plain Layout


\backslash
defnt{octal-number}
\backslash
nt{octal-integer}
\end_layout

\begin_layout Plain Layout

	
\backslash
optional{
\backslash
juxt
\backslash
term{.}
\backslash
juxt
\backslash
nt{octal-digit}}
\end_layout

\begin_layout Plain Layout

	
\backslash
optional{
\backslash
juxt(
\backslash
citerm{E}
\backslash
shortor
\backslash
citerm{P})
\backslash
juxt
\backslash
nt{exponent}}
\end_layout

\begin_layout Plain Layout

\end_layout

\begin_layout Plain Layout


\backslash
defnt{exponent} 
\backslash
optional{
\backslash
term{-}
\backslash
shortor
\backslash
term{+}} 
\backslash
juxt
\backslash
nt{any-integer}
\end_layout

\begin_layout Plain Layout

\end_layout

\begin_layout Plain Layout


\backslash
defnt{any-integer} 
\backslash
nt{hex-integer}
\end_layout

\begin_layout Plain Layout

	
\backslash
shortor 
\backslash
nt{hex-integer}
\end_layout

\begin_layout Plain Layout

	
\backslash
shortor 
\backslash
nt{binary-integer}
\end_layout

\begin_layout Plain Layout

	
\backslash
shortor 
\backslash
nt{decimal-integer}
\end_layout

\begin_layout Plain Layout

	
\backslash
shortor 
\backslash
nt{octal-integer}
\end_layout

\begin_layout Plain Layout

\end_layout

\begin_layout Plain Layout


\backslash
defnt{hex-integer} 
\backslash
citerm{0X} 
\backslash
juxt
\backslash
zeroOrMore{
\backslash
nt{hex-digit}}
\end_layout

\begin_layout Plain Layout

\end_layout

\begin_layout Plain Layout


\backslash
defnt{binary-integer} 
\backslash
citerm{0B} 
\backslash
juxt
\backslash
zeroOrMore{
\backslash
term{0}
\backslash
shortor
\backslash
term{1}}
\end_layout

\begin_layout Plain Layout

\end_layout

\begin_layout Plain Layout


\backslash
defnt{decimal-integer} 
\backslash
term{1}-
\backslash
term{9} 
\backslash
juxt
\backslash
zeroOrMore{
\backslash
nt{digit}}
\end_layout

\begin_layout Plain Layout

\end_layout

\begin_layout Plain Layout


\backslash
defnt{octal-integer} 
\backslash
term{0} 
\backslash
juxt
\backslash
zeroOrMore{
\backslash
term{0}-
\backslash
term{7}}
\end_layout

\begin_layout Plain Layout

\end_layout

\begin_layout Plain Layout


\backslash
defnt{hex-digit} 
\backslash
citerm{A}-
\backslash
citerm{F}
\backslash
shortor
\backslash
nt{digit}
\end_layout

\begin_layout Plain Layout

\end_layout

\begin_layout Plain Layout


\backslash
defnt{SYMBOL} (
\backslash
nt{letter}
\backslash
shortor
\backslash
term{
\backslash
_}) 
\backslash
juxt
\backslash
zeroOrMore{
\backslash
nt{letter}
\backslash
shortor
\backslash
nt{digit}
\backslash
shortor
\backslash
term{
\backslash
_}}
\end_layout

\begin_layout Plain Layout

	
\backslash
ordef
\backslash
term{`} 
\backslash
juxt
\backslash
zeroOrMore{
\backslash
nt{escape}
\backslash
shortor
\backslash
nt{ANY}} 
\backslash
juxt
\backslash
term{`}
\end_layout

\begin_layout Plain Layout

\end_layout

\begin_layout Plain Layout


\backslash
defnt{STRING} 
\backslash
term{"} 
\backslash
juxt
\backslash
zeroOrMore{
\backslash
nt{escape}
\backslash
shortor 
\backslash
nt{ANY}} 
\backslash
juxt
\backslash
term{"}
\end_layout

\begin_layout Plain Layout

	
\backslash
ordef
\backslash
term{"""} 
\backslash
juxt
\backslash
zeroOrMore{
\backslash
nt{ANY}} 
\backslash
juxt
\backslash
term{"""}
\end_layout

\begin_layout Plain Layout

\end_layout

\begin_layout Plain Layout


\backslash
defnt{escape} 
\backslash
term{
\backslash
textbackslash{}"}
\end_layout

\begin_layout Plain Layout

	
\backslash
shortor
\backslash
term{
\backslash
textbackslash{}"}
\end_layout

\begin_layout Plain Layout

	
\backslash
shortor
\backslash
term{
\backslash
textbackslash{}'}
\end_layout

\begin_layout Plain Layout

	
\backslash
shortor
\backslash
term{
\backslash
textbackslash{}n}
\end_layout

\begin_layout Plain Layout

	
\backslash
shortor
\backslash
term{
\backslash
textbackslash{}r}
\end_layout

\begin_layout Plain Layout

	
\backslash
shortor
\backslash
term{
\backslash
textbackslash{}t}
\end_layout

\begin_layout Plain Layout

	
\backslash
shortor
\backslash
term{
\backslash
textbackslash{}
\backslash
textbackslash{}}
\end_layout

\begin_layout Plain Layout

\end_layout

\begin_layout Plain Layout


\backslash
defnt{letter} 
\backslash
citerm{A}-
\backslash
citerm{Z}
\end_layout

\begin_layout Plain Layout

\end_layout

\begin_layout Plain Layout


\backslash
defnt{digit} 
\backslash
term{0}-
\backslash
term{9}
\end_layout

\begin_layout Plain Layout

\end_layout

\begin_layout Plain Layout


\backslash
defnt{ANY} 
\backslash
emph{Any character other than} 
\backslash
term{
\backslash
textbackslash{}}.
\end_layout

\begin_layout Plain Layout

\end_layout

\end_inset


\end_layout

\end_body
\end_document<|MERGE_RESOLUTION|>--- conflicted
+++ resolved
@@ -13146,7 +13146,6 @@
 \end_layout
 
 \begin_layout Chapter
-<<<<<<< HEAD
 Reading Elision Files
 \end_layout
 
@@ -13532,7 +13531,9 @@
 
 \begin_layout LyX-Code
 FileEnd
-=======
+\end_layout
+
+\begin_layout Chapter
 Native Handlers
 \end_layout
 
@@ -13672,7 +13673,6 @@
 context
 \family default
  provides access to the context in which the operator is defined.
->>>>>>> 14cb789b
 \end_layout
 
 \begin_layout Chapter
