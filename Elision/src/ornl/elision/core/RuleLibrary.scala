/*======================================================================
 *       _ _     _
 *   ___| (_)___(_) ___  _ __
 *  / _ \ | / __| |/ _ \| '_ \
 * |  __/ | \__ \ | (_) | | | |
 *  \___|_|_|___/_|\___/|_| |_|
 * The Elision Term Rewriter
 * 
 * Copyright (c) 2012 by UT-Battelle, LLC.
 * All rights reserved.
 * 
 * Redistribution and use in source and binary forms, with or without
 * modification, are permitted provided that the following conditions are met:
 * 
 * 1. Redistributions of source code must retain the above copyright notice, this
 *    list of conditions and the following disclaimer.
 * 2. Redistributions in binary form must reproduce the above copyright notice,
 *    this list of conditions and the following disclaimer in the documentation
 *    and/or other materials provided with the distribution.
 * 
 * Collection of administrative costs for redistribution of the source code or
 * binary form is allowed. However, collection of a royalty or other fee in excess
 * of good faith amount for cost recovery for such redistribution is prohibited.
 * 
 * THIS SOFTWARE IS PROVIDED BY THE COPYRIGHT HOLDERS AND CONTRIBUTORS "AS IS"
 * AND ANY EXPRESS OR IMPLIED WARRANTIES, INCLUDING, BUT NOT LIMITED TO, THE
 * IMPLIED WARRANTIES OF MERCHANTABILITY AND FITNESS FOR A PARTICULAR PURPOSE
 * ARE DISCLAIMED. IN NO EVENT SHALL THE COPYRIGHT HOLDER, THE DOE, OR
 * CONTRIBUTORS BE LIABLE FOR ANY DIRECT, INDIRECT, INCIDENTAL, SPECIAL,
 * EXEMPLARY, OR CONSEQUENTIAL DAMAGES (INCLUDING, BUT NOT LIMITED TO,
 * PROCUREMENT OF SUBSTITUTE GOODS OR SERVICES; LOSS OF USE, DATA, OR PROFITS;
 * OR BUSINESS INTERRUPTION) HOWEVER CAUSED AND ON ANY THEORY OF LIABILITY,
 * WHETHER IN CONTRACT, STRICT LIABILITY, OR TORT (INCLUDING NEGLIGENCE OR
 * OTHERWISE) ARISING IN ANY WAY OUT OF THE USE OF THIS SOFTWARE, EVEN IF
 * ADVISED OF THE POSSIBILITY OF SUCH DAMAGE.
 ======================================================================
 * */
package ornl.elision.core

import scala.annotation.tailrec
import scala.collection.mutable.{Map => MMap, BitSet, ListBuffer}
import ornl.elision.ElisionException
import scala.collection.immutable.HashSet

/**
 * Indicate an attempt to use an undeclared ruleset.
 * 
 * @param msg		A human readable message.
 */
class NoSuchRulesetException(msg: String) extends ElisionException(msg)

/**
 * Indicate an attempt to add an identity rule.
 * 
 * @param msg   A human-readable message.
 */
class IdentityRuleException(msg: String) extends ElisionException(msg)

/**
 * Indicate an attempt to add a rule whose pattern is bindable (i.e., a
 * simple variable).
 * 
 * @param msg   A human-readable message.
 */
class BindablePatternException(msg: String) extends ElisionException(msg)

/**
 * Indicate an attempt to add a rule whose pattern is a literal, when such
 * are not allowed.
 * 
 * @param msg   A human-readable message.
 */
class LiteralPatternException(msg: String) extends ElisionException(msg)

/**
 * A ruleset reference.
 */
abstract class RulesetRef extends BasicAtom with Rewriter {
  val depth = 0
  val deBruijnIndex = 0
  val isTerm = true
  val isConstant = true
  val theType = RSREF
  /** The name of the referenced ruleset. */
  val name: String
  
  /**
   * Ruleset references cannot be rewritten.
   */
  def rewrite(binds: Bindings) = (this, false)
    
  override def hashCode = 61*name.hashCode
  
  override def equals(other: Any) =
    (other match {
      case rr:RulesetRef => rr.name == name
      case _ => false
    })
}

/**
 * Creation and matching of ruleset references.
 */
object RulesetRef {
  /**
  * Extract the parts of a ruleset reference.
  * 
  * @param rr		The reference.
  * @return	The ruleset name.
  */
  def unapply(rr: RulesetRef) = Some((rr.name))
  
  /**
  * Make a new reference to the named ruleset in the rule library of the given
  * context.
  * 
  * @param context		The context.
  * @param name			The ruleset name.
  * @return	The new reference.
  */
  def apply(context: Context, name: String) =
    context.ruleLibrary.makeRulesetRef(name)
  
  /**
  * Make a new reference to the named ruleset in the given rule library.
  * 
  * @param library		The rule library.
  * @param name			The ruleset name.
  * @return	The new reference.
  */
  def apply(library: RuleLibrary, name: String) =
    library.makeRulesetRef(name)
}

/**
* Encapsulate a rule library.
* 
* == Purpose ==
  * A rule library instance contains rules and methods for accessing relevant
* rules and for performing "automated" rewriting.
* 
* Rules can be organized into rulesets.  A single rule may be in multiple
* rulesets.  A rule can also be placed in no rulesets, though this is not
* advisable, as it is difficult to access the rule later.  In fact, the
* only way to see rules that are not part of any active ruleset is via the
* `getRuleList` method.
* 
* The rule library also manages the rulesets.  These must be declared before
* they can be used, and they can be enabled and disabled to better control
* rewriting.
* 
* @param allowUndeclared	Iff true, allow the use of undeclared rulesets.
*/
class RuleLibrary(val allowUndeclared:Boolean = false)
extends Fickle with Mutable {
  
  /**
   * Create a shallow clone of this rule library.  This returns a new rule
   * library instance; since the content of the library is immutable, this
   * new instance is technically independent of the original.
   * 
   * @return  The clone.
   */
  def cloneRuleLib : RuleLibrary = {
    val clone = new RuleLibrary(allowUndeclared)
    
    clone._kind2rules.clear
    for(mapping <- this._kind2rules) {
        clone._kind2rules += mapping
    }
    
    clone._op2rules.clear
    for(mapping <- this._op2rules) {
        clone._op2rules += mapping
    }
    
    clone._rs2bit.clear
    for(mapping <- this._rs2bit) {
        clone._rs2bit += mapping
    }
    
    clone._active.clear
    for(mapping <- this._active) {
        clone._active += mapping
    }
    
    clone._nextrs = this._nextrs
    clone._descend = this._descend
    clone._limit = this._limit & this._limit
    
    clone
  }
  
  //======================================================================
  // Control what can be rewritten.
  //======================================================================
  
  /**
   * Should rules that rewrite literals be permitted.  If true, it is possible
   * to create rules that rewrite one literal to another.  In general this is
   * a bad idea.
   */
  var _allowLiteralRules = false
  
  //======================================================================
  // Controlling active rulesets.
  //======================================================================

  /** The active rulesets. */
  val _active = new BitSet()

  /** The active rulesets, by names. */
  var _activeNames : Set[String] = new HashSet[String]()

  /**
   * Enable a ruleset.
   * 
   * @param name	The name of the ruleset to enable.
   * @return	This context.
   */
  def enableRuleset(name: String) = {
    _active += getRulesetBit(name)
    _activeNames += name
    if (BasicAtom.traceRules) {
      println("Enable ruleset " + name + ". new rulesets = " + _activeNames)
    }
    this
  }
  
  /**
   * Disable a ruleset.
   * 
   * @param name	The name of the ruleset to disable.
  * @return	This context.
  */
  def disableRuleset(name: String) = {
    _active -= getRulesetBit(name)
    _activeNames -= name
    if (BasicAtom.traceRules) {
      println("Disable ruleset " + name + ". new rulesets = " + _activeNames)
    }
    this
  }
  
  //======================================================================
  // Controlling automatic rewriting.
  //======================================================================

  /** The rewrite limit.  Negative numbers mean *no* limit. */
  private var _limit: BigInt = 10000000
  
  /** Whether to recursively rewrite children. */
  private var _descend = true
  
  /**
   * The method to use to rewrite a child.  This is set by the
   * `setNormalizeChildren` method.
   */
  private var _rewritechild: (BasicAtom, Set[String]) => (BasicAtom, Boolean) =
    rewrite _
  
  /**
  * Set the limit for the number of rewrites.  Use a negative number
  * to indicate no rewrites, and zero to turn off rewriting.
  * 
  * @param limit	The limit of the number of rewrites.
  * @return	This rule library.
  */
  def setLimit(limit: BigInt) = { _limit = limit ; this }
  
  /**
  * Set whether to rewrite children recursively.
  * 
  * @param descend	Whether to rewrite children recursively.
  * @return	This rule library.
  */
  def setDescend(descend: Boolean) = { _descend = descend ; this }
  
  /**
   * Set whether to normalize children when rewriting.  The alternative is to
   * rewrite children once, recursively, and then return to the top level to
   * check it again.  The latter is a better strategy in general, but the
   * former results in the normalized form of children being stored in the
   * memoization cache.
   * 
   * Both should ultimately result in the same rewrite
   * if everything works correctly, but can result in different rewrites
   * under certain conditions.  Specifically, if an intermediate form of a
   * child causes a higher-level rewrite to occur, whereas the normalized form
   * of the child causes a different (or no) higher-level rewrite to occur,
   * then you will get different results.  This is really a problem with the
   * rules.
   * 
   * The default is to fully normalize children.
   * 
   * @param norm  Whether to normalize children.
   * @return  This rule library.
   */
  def setNormalizeChildren(norm: Boolean) = {
    if (norm) _rewritechild = rewrite _
    else _rewritechild = rewriteOnce _
    this
  }
  
  //======================================================================
  // Rewriting.
  //======================================================================
  
  /**
  * Rewrite the provided atom once, if possible.  Children may be rewritten,
  * depending on whether descent is enabled.
  * 
  * Do not memoize this method.
  * 
  * @param atom      The atom to rewrite.
  * @param rulesets  The rulesets to use, or `Set.empty` to use all enabled.
  * @return  The rewritten atom, and true iff any rules were successfully
  *          applied.
  */
  def rewriteOnce(atom: BasicAtom,
      rulesets: Set[String]): (BasicAtom, Boolean) = {
    var (newtop, appliedtop) = _rewriteTop(atom, rulesets)
    if (_descend) {
      var (newatom, applied) = _rewriteChildren(newtop, rulesets)     
      (newatom, appliedtop || applied)
    } else {
      (newtop, appliedtop)
    }
  }
  
  /**
  * Rewrite the atom at the top level, once.
  * 
  * Do not memoize this method.
  * 
  * @param atom      The atom to rewrite.
  * @param rulesets  The rulesets to use, or `Set.empty` to use all enabled.
  * @return  The rewritten atom, and true iff any rules were successfully
  *          applied.
  */
  private def _rewriteTop(atom: BasicAtom,
      rulesets: Set[String]): (BasicAtom, Boolean) = {
    // Get the rules.
    val rules = if (rulesets.isEmpty) getRules(atom) else getRules(atom, rulesets)

    if (BasicAtom.traceRules) {
      println("Rewriting atom '" + atom.toParseString + "'...")
    }
    // Now try every rule until one applies.
    for (rule <- rules) {
      if (BasicAtom.traceRules) {
        println("Trying rule '" + rule.toParseString + "'...")
      }
      val (newatom, applied) = rule.doRewrite(atom)
      if (applied) {

        // Return the rewrite result.
        return (newatom, applied)
      }
    } // Try all rules.

    return (atom, false)
  }
  
  /**
  * Recursively rewrite the atom and its children.  This method understands
  * atom collections and operators.
  * 
  * Do not memoize this method.
  * 
  * @param atom      The atom to rewrite.
  * @param rulesets  The rulesets to use, or `Set.empty` to use all enabled.
  * @return  The rewritten atom, and true iff any rules were successfully
  *          applied.
  */
  private def _rewriteChildren(atom: BasicAtom,
      rulesets: Set[String]): (BasicAtom, Boolean) = {
    atom match {
      case AtomSeq(props, atoms) =>
        var flag = false
        // Rewrite the properties.  The result must still be a property spec.
        // If not, we keep the same properties.
        val newProps = _rewritechild(props, rulesets) match {
          case (ap: AlgProp, true) => flag = true; ap
          case _ => props
        }
        // Rewrite the atoms.
        val newAtoms = atoms.map {
          atom =>
            val (newatom, applied) = _rewritechild(atom, rulesets)
          flag ||= applied
          newatom
        }
        // Return the result.
        if (flag) (AtomSeq(newProps, newAtoms), true) else (atom, false)
        
      case Apply(lhs, rhs) =>
        val newlhs = _rewritechild(lhs, rulesets)
        val newrhs = _rewritechild(rhs, rulesets)
        if (newlhs._2 || newrhs._2) {
          (Apply(newlhs._1, newrhs._1), true)
        } else {
          (atom, false)
        }
        
      case Lambda(param, body) =>
        val newparam = _rewritechild(param, rulesets) match {
          case (v: Variable, true) => (v, true)
          case _ => (param, false)
        }
        val newbody = _rewritechild(body, rulesets)
        if (newparam._2 || newbody._2) {
          (Lambda(newparam._1, newbody._1), true)
        } else {
          (atom, false)
        }

      case SpecialForm(tag, content) =>
        val newlhs = _rewritechild(tag, rulesets)
        val newrhs = _rewritechild(content, rulesets)
        if (newlhs._2 || newrhs._2) {
          (SpecialForm(newlhs._1, newrhs._1), true)
        } else {
          (atom, false)
        }

      case _ =>
        // Do nothing in this case.
        (atom, false)
    }
  }

  // *************** GUI changes
  /**
   * Rewrite the given atom, repeatedly applying the rules of the active
   * rulesets.  This is limited by the rewrite limit.
   * 
   * This method uses the memoization cache, if enabled.
   * 
   * @param atom      The atom to rewrite.
   * @return  The rewritten atom, and true iff any rules were successfully
   *          applied.
   */
  def rewrite(atom: BasicAtom) = {
<<<<<<< HEAD
    // Check the cache.
    val (newatom, flag) = Memo.get(atom, _activeNames) match {
      case None =>
        val pair = doRewrite(atom, Set.empty)
        Memo.put(atom, _activeNames, pair._1, 0)
        Memo.put(pair._1, _activeNames, pair._1, 0)
        pair
      case Some(pair) => {
        if (BasicAtom.traceRules) {
          println("Got cached rewrite '" +
                  atom.toParseString + "' -> '" + pair._1.toParseString +
                  "' w. rulesets " + _activeNames)
=======
    if (atom.isInstanceOf[Literal[_]] && !_allowLiteralRules) (atom, false)
    else if (atom.isInstanceOf[Variable]) (atom, false)
    else {
      ReplActor ! ("Eva","pushTable", "RuleLibrary rewrite")
      // top node of this subtree
      ReplActor ! ("Eva", "addToSubroot", ("rwNode", "RuleLibrary rewrite: ", atom)) // val rwNode = RWTree.addToCurrent("RuleLibrary rewrite: ", atom)
      ReplActor ! ("Eva", "setSubroot", "rwNode") // RWTree.current = rwNode
      val tempDisabled = ReplActor.disableGUIComs
      if (ReplActor.disableRuleLibraryVis) ReplActor.disableGUIComs = true
      
      // Check the cache.
      val (newatom, flag) = Memo.get(atom, _activeNames) match {
        case None =>
          val pair = _doRewrite(atom, Set.empty)
          Memo.put(atom, _activeNames, pair._1, 0)
          Memo.put(pair._1, _activeNames, pair._1, 0)
          pair
        case Some(pair) => {
          if (BasicAtom.traceRules) {
            println("Got cached rewrite '" +
                    atom.toParseString + "' -> '" + pair._1.toParseString +
                    "' w. rulesets " + _activeNames)
          }
          pair
>>>>>>> 7319e509
        }
      }
      
      ReplActor.disableGUIComs = tempDisabled
      if(flag) ReplActor ! ("Eva", "addTo", ("rwNode", "", newatom)) // RWTree.addTo(rwNode,newatom)
      ReplActor ! ("Eva", "popTable", "RuleLibrary rewrite")
      
      (newatom, flag)
    }
<<<<<<< HEAD
    (newatom, flag)
=======
>>>>>>> 7319e509
  }
  // *************** end GUI changes

  // *************** GUI changes
  /**
   * Rewrite the given atom, repeatedly applying the rules of the specified
   * rulesets.  This is limited by the rewrite limit.
   * 
   * Perform rewriting of an atom given a collection of rulesets.
   * 
   * This method uses the memoization cache, if enabled.
   * 
   * @param atom      The atom to rewrite.
   * @param rulesets  The rulesets to use, or `Set.empty` to use all enabled.
   * @return  The rewritten atom, and true iff any rules were successfully
   *          applied.
   */
  def rewrite(atom: BasicAtom, rulesets: Set[String]) = {
<<<<<<< HEAD
    // Check the cache.
    val usedRulesets = if (rulesets.isEmpty) _activeNames else rulesets
    val (newatom, flag) = Memo.get(atom, usedRulesets) match {
      case None =>
        val pair = doRewrite(atom, usedRulesets)
        Memo.put(atom, usedRulesets, pair._1, 0)
        Memo.put(pair._1, usedRulesets, pair._1, 0)
        pair
      case Some(pair) => {
        if (BasicAtom.traceRules) {
          println("Got cached rewrite '" +
                  atom.toParseString + "' -> '" + pair._1.toParseString +
                  "' w. rulesets " + usedRulesets)
=======
    if (atom.isInstanceOf[Literal[_]] && !_allowLiteralRules) (atom, false)
    else if (atom.isInstanceOf[Variable]) (atom, false)
    else {
      ReplActor ! ("Eva","pushTable", "RuleLibrary rewrite")
      // top node of this subtree
      ReplActor ! ("Eva", "addToSubroot", ("rwNode", "RuleLibrary rewrite: ", atom)) // val rwNode = RWTree.addToCurrent("RuleLibrary rewrite: ", atom)
      ReplActor ! ("Eva", "setSubroot", "rwNode") // RWTree.current = rwNode 
      val tempDisabled = ReplActor.disableGUIComs
      if (ReplActor.disableRuleLibraryVis) ReplActor.disableGUIComs = true
      
      // Check the cache.
      val usedRulesets = if (rulesets.isEmpty) _activeNames else rulesets
      val (newatom, flag) = Memo.get(atom, usedRulesets) match {
        case None =>
          val pair = _doRewrite(atom, usedRulesets)
          Memo.put(atom, usedRulesets, pair._1, 0)
          Memo.put(pair._1, usedRulesets, pair._1, 0)
          pair
        case Some(pair) => {
          if (BasicAtom.traceRules) {
            println("Got cached rewrite '" +
                    atom.toParseString + "' -> '" + pair._1.toParseString +
                    "' w. rulesets " + usedRulesets)
          }
          pair
>>>>>>> 7319e509
        }
      }
      
      ReplActor.disableGUIComs = tempDisabled
      ReplActor ! ("Eva", "addTo", ("rwNode", "", newatom)) // RWTree.addTo(rwNode,newatom)
      ReplActor ! ("Eva", "popTable", "RuleLibrary rewrite")
      
      (newatom, flag)
    }
<<<<<<< HEAD
    (newatom, flag)
=======
>>>>>>> 7319e509
  }
  // *************** end GUI changes

  /**
   * Rewrite the given atom, repeatedly applying the rules of the active
   * rulesets.  This is limited by the rewrite limit.
   * 
   * This is the main method responsible for implementing systematic rewrite
   * using rulesets and tracking the rewrite limit.  Do not memoize this
   * method!
   * 
   * @param atom      The atom to rewrite.
   * @param rulesets  The rulesets to use, or `Set.empty` to use all enabled.
   * @param bool      Flag used for tracking whether any rules have succeeded.
   * @param limit     The remaining rewrite limit.  Use a negative number for
   *                  no limit.
   * @return  The rewritten atom, and true iff any rules were successfully
   *          applied.
   */
  @tailrec
  private def _doRewrite(atom: BasicAtom,
                        rulesets: Set[String] = Set.empty,
                        bool: Boolean = false,
                        limit: BigInt = _limit): (BasicAtom, Boolean) = {
    if (limit == 0) return (atom, bool)
    else rewriteOnce(atom, rulesets) match {
      case (newatom, false) =>
        return (newatom, bool)
      case (newatom, true) => {
        if (BasicAtom.traceRules) {
          println("Rewrote atom to '" + newatom.toParseString + "'")
        }
        if (atom == newatom) {
          return (newatom, true)
        }
        return _doRewrite(newatom, rulesets, true,
                         if(limit > 0) limit-1 else limit)
      }
    }
  }
  
  //======================================================================
  // Ruleset management.
  //======================================================================

  /**
  * A map from ruleset names to integers indicating the rulesets position
  * in the bitsets.
  */
  private val _rs2bit = MMap[String,Int]()
  
  /** Bit index of the next ruleset. */
  private var _nextrs = 1
  
  /** Local convenience method to get the next ruleset index. */
  private def bump() = { val tmp = _nextrs ; _nextrs += 1 ; tmp }
  
  /** Bit zero is reserved for the default ruleset. */
  _rs2bit += ("DEFAULT" -> 0)
  
  /** The default ruleset is on by default. */
  enableRuleset("DEFAULT")
  
  /**
  * Get the bit for a ruleset.
  * 
  * @param name	The ruleset name.
  * @return	The bit for the ruleset.
  * @throws	NoSuchRulesetException
  * 					The ruleset has not been declared, and undeclared rulesets are
  * 					not allowed.
  */
  private def getRulesetBit(name: String) =
    _rs2bit.getOrElseUpdate(name, (
      if (allowUndeclared) bump()
      else throw new NoSuchRulesetException(
        "The ruleset " + name + " has not been declared.")))
  
  /**
  * Declare the ruleset.
  * 
  * @param name	The name of the new ruleset.
  * @return	True if the ruleset was declared, and false if it was already
  * 					(previously) declared.
  */
  def declareRuleset(name: String) =
    _rs2bit.get(name) match {
      case None => _rs2bit += (name -> bump()) ; true
      case _ => false
    }
  
  //======================================================================
  // Ruleset reference.
  //======================================================================
  
  /**
  * Make a ruleset reference.
  * 
  * @param name		The name of the ruleset.
  */
  def apply(name: String): RulesetRef = new _RulesetRef(name)
  
  /**
  * Make a ruleset reference.
  * 
  * @param name		The name of the ruleset.
  */
  def makeRulesetRef(name: String): RulesetRef = new _RulesetRef(name)
  
  /**
  * Implementation of ruleset references.
  * 
  * @param name		The name of the referenced ruleset.
  */
  private class _RulesetRef(val name: String) extends RulesetRef {
    /** The bit for the referenced ruleset. */
    val bit = getRulesetBit(name)
    
    /**
    * Apply this strategy. If any rule completes then the returned flag is
    * true. Otherwise it is false.
    */
    def doRewrite(atom: BasicAtom, hint: Option[Any]): (BasicAtom, Boolean) = {

      // Check the cache.
      Memo.get(atom, _activeNames) match {
        case None => {
          
          // We do not have a cached value for the current atom. We will
          // need to do the rewrites.
        }
        case Some(pair) => {
          
          // We have a cached value for this atom. Use it.
          if (BasicAtom.traceRules) {
            println("Got cached rewrite '" +
                    atom.toParseString + "' -> '" + pair._1.toParseString +
                    "' w. rulesets " + _activeNames)
          }
          return pair
        }
      }

      // Get the rules.
      val rules = getRules(atom, Set(name))
      // Now try every rule until one applies.
      for (rule <- rules) {
      	val (newatom, applied) = rule.doRewrite(atom, hint)
      	if (applied) {

          // Return the rewrite result.
          return (newatom, applied)
        }
      } // Try every rule until one applies.

      return (atom, false)
    }
    
    
    def tryMatchWithoutTypes(subject: BasicAtom, binds: Bindings, hints: Option[Any]) =
      if (subject == this) Match(binds) else subject match {
        case rr:RulesetRef if (rr.name == name) => Match(binds)
        case _ => Fail("Ruleset reference does not match subject.", this, subject)
      }
  }

  //======================================================================
  // Rule management.
  //======================================================================

  /**
   * Map each kind of atom to a list of rules for rewriting that atom.  The
   * rules are ordered, and each has an associated bit set that tells which
   * rulesets the rule is in.
   */
  private val _kind2rules = MMap[Class[_],ListBuffer[(BitSet,RewriteRule)]]()

  /**
   * Map each operator to a list of rules for rewriting terms with that
   * operator at the root.  The rules are ordered, and each has an associated
   * bit set that tells which rulesets the rule is in.
   */
  private val _op2rules = MMap[String,ListBuffer[(BitSet,RewriteRule)]]()

  /**
   * Add a rewrite rule to this context.
   * 
   * @param rule	The rewrite rule to add.
   * @throws	NoSuchRulesetException
   * 					At least one ruleset mentioned in the rule has not been declared,
   * 					and undeclared rulesets are not allowed.
   */
  def add(rule: RewriteRule) = {
    // A rule whose left-hand side is either bindable is not allowed.
    if (rule.pattern.isBindable) {
      throw new BindablePatternException("The rule " + rule.toParseString +
          " has a bindable pattern.  It cannot be added to the system.")
    }
    
    // Rules that rewrite literals might not be allowed.
    if (rule.pattern.isInstanceOf[Literal[_]] && !_allowLiteralRules) {
      throw new LiteralPatternException("The rule " + rule.toParseString +
          " has a literal pattern.  It cannot be added to the system.")
    }
    
    // Complete the rule.
    for (rule2 <- Completor.complete(rule)) doAdd(rule2)
    this
  }

  /**
   * Add a rewrite rule to this context.
   * 
   * @param rule	The rewrite rule to add.
   * @throws	NoSuchRulesetException
   * 					At least one ruleset mentioned in the rule has not been declared,
   * 					and undeclared rulesets are not allowed.
   */
  private def doAdd(rule: RewriteRule) = {
    // Make sure the rule is not (or does not appear to be) an identity.
    if (rule.pattern == rule.rewrite) {
      throw new IdentityRuleException("The rule " + rule.toParseString +
          " appears to be an identity.  It cannot be added to the system.")
    }
    
    // Figure out what rulesets this rule is in.  We build the bitset here.
    val bits = new BitSet()
    for (rs <- rule.rulesets) bits += getRulesetBit(rs)
    
    // Get (or create) the list for the kind of atom the rule's pattern uses.
    val list = getRuleList(rule.pattern)
    
    // Okay, now add the rule to the list.  We perform no checking to see if
    // the rule is already present.
    list += Pair(bits, rule)
    this
  }

  /**
   * Helper method to get all rules for a particular kind of atom.
   * 
   * @param atom	The atom.
   * @return	The list of rules for the given kind of atom.
   */
  private def getRuleList(atom: BasicAtom) = atom match {
    case Apply(op:Operator, _) =>
      _op2rules.getOrElseUpdate(op.name, ListBuffer[(BitSet, RewriteRule)]())
    case Apply(OperatorRef(op), _) =>
      _op2rules.getOrElseUpdate(op.name, ListBuffer[(BitSet, RewriteRule)]())
    case _ =>
      _kind2rules.getOrElseUpdate(atom.getClass(),
          ListBuffer[(BitSet, RewriteRule)]())
  }

  /**
   * Get the list of rules that apply to the given atom and which are in any
   * of the currently active rulesets.
   * 
   * @param atom	The atom to which the rule may apply.
   * @return	A list of rules.
   */
  def getRules(atom: BasicAtom) =
      for ((bits, rule) <- getRuleList(atom) ; if (!(bits & _active).isEmpty))
        yield rule

  /**
   * Get the list of rules that apply to the given atom and which are in any
   * of the specified rulesets.
   * 
   * @param atom	The atom to which to the rules may apply.
   * @param name	The ruleset names.
   * @return	A list of rules.
   */
  def getRules(atom: BasicAtom, names: Set[String]) = {
    val rsbits = names.foldLeft(new BitSet())(_ += getRulesetBit(_))
    for ((bits, rule) <- getRuleList(atom); if (!(bits & rsbits).isEmpty))
      yield rule
  }

  //======================================================================
  // Strings.
  //======================================================================

  /**
   * Generate a newline-separated list of rules that can be parsed using the
   * atom parser to reconstruct the set of rules in this context.
   * 
   * @return	The parseable rule sets.
   */
  def toParseString = {
    val buf = new StringBuilder
    for ((kind,list) <- _kind2rules) {
      buf append ("// Rules for " + kind.toString + ".\n")
      buf append list.map(_._2).mkParseString("","\n","\n")
    } // Add all the rules stored by kind.
    for ((name,list) <- _op2rules) {
      buf append ("// Rules for operator " + name + ".\n")
      buf append list.map(_._2).mkParseString("","\n","\n")
    } // Add all the rules stored by name.
    buf.toString()
  }

  /**
   * Generate a newline-separated list of rules that can be parsed by Scala
   * to reconstruct the set of rules in this context.
   * 
   * @return	The parseable rule sets.
   */
  override def toString = {
    val buf = new StringBuilder
    buf append "def _mkrulelib(_context: Context) {\n"
    buf append("  val rulelib = _context.ruleLibrary\n")
    for ((_,list) <- _kind2rules) {
      buf append list.map("  rulelib.add(" + _._2 + ")").mkString("","\n","\n")
    } // Add all rules stored by kind.
    for ((_,list) <- _op2rules) {
      buf append list.map("  rulelib.add(" + _._2 + ")").mkString("","\n","\n")
    } // Add all rules stored by name.
    buf append "}\n"
    buf.toString()
  }
}


/**
 * Generate synthetic rules based on the provided rule, if necessary.
 * 
 * Synthetic rules are required when a rule pattern's root is an associative
 * operator.  There are two cases.
 * 
 * If the operator is both associative and commutative, then one synthetic rule
 * is constructed by adding an additional argument to the right-hand side of
 * the argument list in both the pattern and the rewrite.
 * 
 * Example:
 * {{{
 * { rule and($x, not($x)) -> false }
 * }}}
 * Synthetic Rule:
 * {{{
 * { rule and($x, not($x), $r) -> and(false, $r) }
 * }}}
 * (The rewrite in the above rule is of course reduced to `false`.)
 * 
 * If the operator is associative but not commutative, then we must add three
 * synthetic rules that add new arguments to either end of both the pattern
 * and rewrite.
 * 
 * Example:
 * {{{
 * { rule concat($x, inv($x)) -> "" }
 * }}}
 * Synthetic Rules:
 * {{{
 * { rule concat($l, $x, inv($x)) -> concat($l, "") }
 * { rule concat($x, inv($x), $r) -> concat("", $r) }
 * { rule concat($l, $x, inv($x), $r) -> concat($l, "", $r) }
 * }}}
 */
private object Completor {
  /**
   * Perform partial completion for the given rule by generating the necessary
   * synthetic rules.
   * 
   * @param rule	The provided rule.
   * @return	A list of rules, including the original rule and any synthetic
   * 					rules.
   */
  def complete(rule: RewriteRule): List[RewriteRule] = {
    // Make a new list to hold the rules, and add the original rule.
    var list = List[RewriteRule](rule)
    
    // Extract the pattern and rewrite, and then check the pattern to see if
    // it uses an operator.
    val pattern = rule.pattern
    val rewrite = rule.rewrite
    pattern match {
      case Apply(op:OperatorRef, as:AtomSeq) => {
        // Extract the operator properties.
        val props = op.operator match {
          case po: SymbolicOperator => po.params.props
          case _ => NoProps
        }
        
        // If the operator is not associative, we don't need to do anything.
        if (!props.isA(false)) {
          return list
        }
        
        // The operator is associative.  We must at least add an argument on
        // the right-hand side.  Make and add the argument, and then add the
        // synthetic rule.
        var right = Variable(as(0).theType, "::R")
        var newpatternlist = as.atoms :+ right
        var newrewritelist = OmitSeq[BasicAtom](rewrite) :+ right
        val newRule = RewriteRule(Apply(op, AtomSeq(props, newpatternlist)),
                                  Apply(op, AtomSeq(props, newrewritelist)),
                                  rule.guards, rule.rulesets, true)
        list :+= newRule
        
        // If the operator is commutative, we are done.
        if (props.isC(false)) {
          return list
        }
        
        // Repeat the above to add an argument on the left-hand side.
        var left = Variable(as(0).theType, "::L")
        newpatternlist = left +: as.atoms
        newrewritelist = left +: OmitSeq[BasicAtom](rewrite)
        list :+= RewriteRule(Apply(op, AtomSeq(props, newpatternlist)),
            Apply(op, AtomSeq(props, newrewritelist)),
            rule.guards, rule.rulesets, true)
            
        // And again add the argument on the right-hand side.
        newpatternlist = newpatternlist :+ right
        newrewritelist = newrewritelist :+ right
        list :+= RewriteRule(Apply(op, AtomSeq(props, newpatternlist)),
            Apply(op, AtomSeq(props, newrewritelist)),
            rule.guards, rule.rulesets, true)
            
        // Done.
        return list
      }
      case _ => return list
    }
  }
}<|MERGE_RESOLUTION|>--- conflicted
+++ resolved
@@ -442,30 +442,9 @@
    *          applied.
    */
   def rewrite(atom: BasicAtom) = {
-<<<<<<< HEAD
-    // Check the cache.
-    val (newatom, flag) = Memo.get(atom, _activeNames) match {
-      case None =>
-        val pair = doRewrite(atom, Set.empty)
-        Memo.put(atom, _activeNames, pair._1, 0)
-        Memo.put(pair._1, _activeNames, pair._1, 0)
-        pair
-      case Some(pair) => {
-        if (BasicAtom.traceRules) {
-          println("Got cached rewrite '" +
-                  atom.toParseString + "' -> '" + pair._1.toParseString +
-                  "' w. rulesets " + _activeNames)
-=======
     if (atom.isInstanceOf[Literal[_]] && !_allowLiteralRules) (atom, false)
     else if (atom.isInstanceOf[Variable]) (atom, false)
     else {
-      ReplActor ! ("Eva","pushTable", "RuleLibrary rewrite")
-      // top node of this subtree
-      ReplActor ! ("Eva", "addToSubroot", ("rwNode", "RuleLibrary rewrite: ", atom)) // val rwNode = RWTree.addToCurrent("RuleLibrary rewrite: ", atom)
-      ReplActor ! ("Eva", "setSubroot", "rwNode") // RWTree.current = rwNode
-      val tempDisabled = ReplActor.disableGUIComs
-      if (ReplActor.disableRuleLibraryVis) ReplActor.disableGUIComs = true
-      
       // Check the cache.
       val (newatom, flag) = Memo.get(atom, _activeNames) match {
         case None =>
@@ -480,24 +459,13 @@
                     "' w. rulesets " + _activeNames)
           }
           pair
->>>>>>> 7319e509
         }
       }
       
-      ReplActor.disableGUIComs = tempDisabled
-      if(flag) ReplActor ! ("Eva", "addTo", ("rwNode", "", newatom)) // RWTree.addTo(rwNode,newatom)
-      ReplActor ! ("Eva", "popTable", "RuleLibrary rewrite")
-      
       (newatom, flag)
     }
-<<<<<<< HEAD
-    (newatom, flag)
-=======
->>>>>>> 7319e509
-  }
-  // *************** end GUI changes
-
-  // *************** GUI changes
+  }
+
   /**
    * Rewrite the given atom, repeatedly applying the rules of the specified
    * rulesets.  This is limited by the rewrite limit.
@@ -512,31 +480,9 @@
    *          applied.
    */
   def rewrite(atom: BasicAtom, rulesets: Set[String]) = {
-<<<<<<< HEAD
-    // Check the cache.
-    val usedRulesets = if (rulesets.isEmpty) _activeNames else rulesets
-    val (newatom, flag) = Memo.get(atom, usedRulesets) match {
-      case None =>
-        val pair = doRewrite(atom, usedRulesets)
-        Memo.put(atom, usedRulesets, pair._1, 0)
-        Memo.put(pair._1, usedRulesets, pair._1, 0)
-        pair
-      case Some(pair) => {
-        if (BasicAtom.traceRules) {
-          println("Got cached rewrite '" +
-                  atom.toParseString + "' -> '" + pair._1.toParseString +
-                  "' w. rulesets " + usedRulesets)
-=======
     if (atom.isInstanceOf[Literal[_]] && !_allowLiteralRules) (atom, false)
     else if (atom.isInstanceOf[Variable]) (atom, false)
     else {
-      ReplActor ! ("Eva","pushTable", "RuleLibrary rewrite")
-      // top node of this subtree
-      ReplActor ! ("Eva", "addToSubroot", ("rwNode", "RuleLibrary rewrite: ", atom)) // val rwNode = RWTree.addToCurrent("RuleLibrary rewrite: ", atom)
-      ReplActor ! ("Eva", "setSubroot", "rwNode") // RWTree.current = rwNode 
-      val tempDisabled = ReplActor.disableGUIComs
-      if (ReplActor.disableRuleLibraryVis) ReplActor.disableGUIComs = true
-      
       // Check the cache.
       val usedRulesets = if (rulesets.isEmpty) _activeNames else rulesets
       val (newatom, flag) = Memo.get(atom, usedRulesets) match {
@@ -552,22 +498,11 @@
                     "' w. rulesets " + usedRulesets)
           }
           pair
->>>>>>> 7319e509
         }
       }
-      
-      ReplActor.disableGUIComs = tempDisabled
-      ReplActor ! ("Eva", "addTo", ("rwNode", "", newatom)) // RWTree.addTo(rwNode,newatom)
-      ReplActor ! ("Eva", "popTable", "RuleLibrary rewrite")
-      
       (newatom, flag)
     }
-<<<<<<< HEAD
-    (newatom, flag)
-=======
->>>>>>> 7319e509
-  }
-  // *************** end GUI changes
+  }
 
   /**
    * Rewrite the given atom, repeatedly applying the rules of the active
