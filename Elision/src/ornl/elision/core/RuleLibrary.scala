/*======================================================================
 *       _ _     _
 *   ___| (_)___(_) ___  _ __
 *  / _ \ | / __| |/ _ \| '_ \
 * |  __/ | \__ \ | (_) | | | |
 *  \___|_|_|___/_|\___/|_| |_|
 * The Elision Term Rewriter
 * 
 * Copyright (c) 2012 by UT-Battelle, LLC.
 * All rights reserved.
 * 
 * Redistribution and use in source and binary forms, with or without
 * modification, are permitted provided that the following conditions are met:
 * 
 * 1. Redistributions of source code must retain the above copyright notice, this
 *    list of conditions and the following disclaimer.
 * 2. Redistributions in binary form must reproduce the above copyright notice,
 *    this list of conditions and the following disclaimer in the documentation
 *    and/or other materials provided with the distribution.
 * 
 * Collection of administrative costs for redistribution of the source code or
 * binary form is allowed. However, collection of a royalty or other fee in excess
 * of good faith amount for cost recovery for such redistribution is prohibited.
 * 
 * THIS SOFTWARE IS PROVIDED BY THE COPYRIGHT HOLDERS AND CONTRIBUTORS "AS IS"
 * AND ANY EXPRESS OR IMPLIED WARRANTIES, INCLUDING, BUT NOT LIMITED TO, THE
 * IMPLIED WARRANTIES OF MERCHANTABILITY AND FITNESS FOR A PARTICULAR PURPOSE
 * ARE DISCLAIMED. IN NO EVENT SHALL THE COPYRIGHT HOLDER, THE DOE, OR
 * CONTRIBUTORS BE LIABLE FOR ANY DIRECT, INDIRECT, INCIDENTAL, SPECIAL,
 * EXEMPLARY, OR CONSEQUENTIAL DAMAGES (INCLUDING, BUT NOT LIMITED TO,
 * PROCUREMENT OF SUBSTITUTE GOODS OR SERVICES; LOSS OF USE, DATA, OR PROFITS;
 * OR BUSINESS INTERRUPTION) HOWEVER CAUSED AND ON ANY THEORY OF LIABILITY,
 * WHETHER IN CONTRACT, STRICT LIABILITY, OR TORT (INCLUDING NEGLIGENCE OR
 * OTHERWISE) ARISING IN ANY WAY OUT OF THE USE OF THIS SOFTWARE, EVEN IF
 * ADVISED OF THE POSSIBILITY OF SUCH DAMAGE.
 ======================================================================
 * */
package ornl.elision.core

import scala.annotation.tailrec
import scala.collection.mutable.{Map => MMap, BitSet, ListBuffer}
import ornl.elision.ElisionException
import ornl.elision.repl.ReplActor
import scala.collection.immutable.HashSet

/**
 * Indicate an attempt to use an undeclared ruleset.
 * 
 * @param msg		A human readable message.
 */
class NoSuchRulesetException(msg: String) extends ElisionException(msg)

/**
 * Indicate an attempt to add an identity rule.
 * 
 * @param msg   A human-readable message.
 */
class IdentityRuleException(msg: String) extends ElisionException(msg)

/**
 * A ruleset reference.
 */
abstract class RulesetRef extends BasicAtom with Rewriter {
  val depth = 0
  val deBruijnIndex = 0
  val isTerm = true
  val isConstant = true
  val theType = RSREF
  /** The name of the referenced ruleset. */
  val name: String
  
  def toParseString = toESymbol(name) + ":RSREF"
  
  /**
   * Ruleset references cannot be rewritten.
   */
  def rewrite(binds: Bindings) = (this, false)
    
  override def hashCode = 61*name.hashCode
  
  override def equals(other: Any) =
    (other match {
      case rr:RulesetRef => rr.name == name
      case _ => false
    })
}

/**
 * Creation and matching of ruleset references.
 */
object RulesetRef {
  /**
  * Extract the parts of a ruleset reference.
  * 
  * @param rr		The reference.
  * @return	The ruleset name.
  */
  def unapply(rr: RulesetRef) = Some((rr.name))
  
  /**
  * Make a new reference to the named ruleset in the rule library of the given
  * context.
  * 
  * @param context		The context.
  * @param name			The ruleset name.
  * @return	The new reference.
  */
  def apply(context: Context, name: String) =
    context.ruleLibrary.makeRulesetRef(name)
  
  /**
  * Make a new reference to the named ruleset in the given rule library.
  * 
  * @param library		The rule library.
  * @param name			The ruleset name.
  * @return	The new reference.
  */
  def apply(library: RuleLibrary, name: String) =
    library.makeRulesetRef(name)
}

/**
* Encapsulate a rule library.
* 
* == Purpose ==
  * A rule library instance contains rules and methods for accessing relevant
* rules and for performing "automated" rewriting.
* 
* Rules can be organized into rulesets.  A single rule may be in multiple
* rulesets.  A rule can also be placed in no rulesets, though this is not
* advisable, as it is difficult to access the rule later.  In fact, the
* only way to see rules that are not part of any active ruleset is via the
* `getRuleList` method.
* 
* The rule library also manages the rulesets.  These must be declared before
* they can be used, and they can be enabled and disabled to better control
* rewriting.
* 
* @param allowUndeclared	Iff true, allow the use of undeclared rulesets.
*/
class RuleLibrary(val allowUndeclared:Boolean = false)
extends Fickle with Mutable {
  
  /**
   * Create a shallow clone of this rule library.  This returns a new rule
   * library instance; since the content of the library is immutable, this
   * new instance is technically independent of the original.
   * 
   * @return  The clone.
   */
  def cloneRuleLib : RuleLibrary = {
    val clone = new RuleLibrary(allowUndeclared)
    
    clone._kind2rules.clear
    for(mapping <- this._kind2rules) {
        clone._kind2rules += mapping
    }
    
    clone._op2rules.clear
    for(mapping <- this._op2rules) {
        clone._op2rules += mapping
    }
    
    clone._rs2bit.clear
    for(mapping <- this._rs2bit) {
        clone._rs2bit += mapping
    }
    
    clone._active.clear
    for(mapping <- this._active) {
        clone._active += mapping
    }
    
    clone._nextrs = this._nextrs
    clone._descend = this._descend
    clone._limit = this._limit & this._limit
    
    clone
  }
  
  //======================================================================
  // Controlling active rulesets.
  //======================================================================

  /** The active rulesets. */
  val _active = new BitSet()

  /** The active rulesets, by names. */
  var _activeNames : Set[String] = new HashSet[String]()

  /**
   * Enable a ruleset.
   * 
   * @param name	The name of the ruleset to enable.
   * @return	This context.
   */
  def enableRuleset(name: String) = {
    _active += getRulesetBit(name)
    _activeNames += name
    if (BasicAtom.traceRules) {
      println("Enable ruleset " + name + ". new rulesets = " + _activeNames)
    }
    this
  }
  
  /**
   * Disable a ruleset.
   * 
   * @param name	The name of the ruleset to disable.
  * @return	This context.
  */
  def disableRuleset(name: String) = {
    _active -= getRulesetBit(name)
    _activeNames -= name
    if (BasicAtom.traceRules) {
      println("Disable ruleset " + name + ". new rulesets = " + _activeNames)
    }
    this
  }
  
  //======================================================================
  // Controlling automatic rewriting.
  //======================================================================

  /** The rewrite limit.  Negative numbers mean *no* limit. */
  private var _limit: BigInt = 10000000
  
  /** Whether to recursively rewrite children. */
  private var _descend = true
  
  /**
   * The method to use to rewrite a child.  This is set by the
   * `setNormalizeChildren` method.
   */
  private var _rewritechild: (BasicAtom, Set[String]) => (BasicAtom, Boolean) =
    rewrite _
  
  /**
  * Set the limit for the number of rewrites.  Use a negative number
  * to indicate no rewrites, and zero to turn off rewriting.
  * 
  * @param limit	The limit of the number of rewrites.
  * @return	This rule library.
  */
  def setLimit(limit: BigInt) = { _limit = limit ; this }
  
  /**
  * Set whether to rewrite children recursively.
  * 
  * @param descend	Whether to rewrite children recursively.
  * @return	This rule library.
  */
  def setDescend(descend: Boolean) = { _descend = descend ; this }
  
  /**
   * Set whether to normalize children when rewriting.  The alternative is to
   * rewrite children once, recursively, and then return to the top level to
   * check it again.  The latter is a better strategy in general, but the
   * former results in the normalized form of children being stored in the
   * memoization cache.
   * 
   * Both should ultimately result in the same rewrite
   * if everything works correctly, but can result in different rewrites
   * under certain conditions.  Specifically, if an intermediate form of a
   * child causes a higher-level rewrite to occur, whereas the normalized form
   * of the child causes a different (or no) higher-level rewrite to occur,
   * then you will get different results.  This is really a problem with the
   * rules.
   * 
   * The default is to fully normalize children.
   * 
   * @param norm  Whether to normalize children.
   * @return  This rule library.
   */
  def setNormalizeChildren(norm: Boolean) = {
    if (norm) _rewritechild = rewrite _
    else _rewritechild = rewriteOnce _
    this
  }
  
  //======================================================================
  // Rewriting.
  //======================================================================
  
  /**
  * Rewrite the provided atom once, if possible.  Children may be rewritten,
  * depending on whether descent is enabled.
  * 
  * @param atom      The atom to rewrite.
  * @param rulesets  The rulesets to use, or `Set.empty` to use all enabled.
  * @return  The rewritten atom, and true iff any rules were successfully
  *          applied.
  */
  def rewriteOnce(atom: BasicAtom, rulesets: Set[String]): (BasicAtom, Boolean) = {

    // Check the cache.
    val usedRulesets = if (rulesets.isEmpty) _activeNames else rulesets
    Memo.get(atom, usedRulesets) match {
      case None => {
        
        // We do not have a cached value for the current atom. We will
        // need to do the rewrites.
      }
      case Some(pair) => {

        // We have a cached value for this atom. Use it.
        if (BasicAtom.traceRules) {
          println("Got cached rewrite '" +
                  atom.toParseString + "' -> '" + pair._1.toParseString +
                  "' w. rulesets " + usedRulesets)
        }
        return pair
      }
    }

    var (newtop, appliedtop) = rewriteTop(atom, rulesets)
    if (_descend) {
      var (newatom, applied) = rewriteChildren(newtop, rulesets)     
      (newatom, appliedtop || applied)
    } else {
      (newtop, appliedtop)
    }
  }
  
  /**
  * Rewrite the atom at the top level, once.
  * 
  * @param atom      The atom to rewrite.
  * @param rulesets  The rulesets to use, or `Set.empty` to use all enabled.
  * @return  The rewritten atom, and true iff any rules were successfully
  *          applied.
  */
  def rewriteTop(atom: BasicAtom, rulesets: Set[String]): (BasicAtom, Boolean) = {

    // Check the cache.
    val usedRulesets = if (rulesets.isEmpty) _activeNames else rulesets
    Memo.get(atom, usedRulesets) match {
      case None => {
        
        // We do not have a cached value for the current atom. We will
        // need to do the rewrites.
      }
      case Some(pair) => {

        // We have a cached value for this atom. Use it.
        if (BasicAtom.traceRules) {
          println("Got cached rewrite '" +
                  atom.toParseString + "' -> '" + pair._1.toParseString +
                  "' w. rulesets " + usedRulesets)
        }
        return pair
      }
    }

    // Get the rules.
    val rules = if (rulesets.isEmpty) getRules(atom) else getRules(atom, rulesets)

    if (BasicAtom.traceRules) {
      println("Rewriting atom '" + atom.toParseString + "'...")
    }
    // Now try every rule until one applies.
    for (rule <- rules) {
      if (BasicAtom.traceRules) {
        println("Trying rule '" + rule.toParseString + "'...")
      }
      val (newatom, applied) = rule.doRewrite(atom)
      if (applied) {

        // Return the rewrite result.
        return (newatom, applied)
      }
    } // Try all rules.

    return (atom, false)
  }
  
  /**
  * Recursively rewrite the atom and its children.  This method understands
  * atom collections and operators.
  * 
  * @param atom      The atom to rewrite.
  * @param rulesets  The rulesets to use, or `Set.empty` to use all enabled.
  * @return  The rewritten atom, and true iff any rules were successfully
  *          applied.
  */
  def rewriteChildren(atom: BasicAtom, rulesets: Set[String]): (BasicAtom, Boolean) = {
    atom match {
      case AtomSeq(props, atoms) =>
        var flag = false
        // Rewrite the properties.  The result must still be a property spec.
        // If not, we keep the same properties.
<<<<<<< HEAD
        val newProps = rewrite(props, rulesets) match {
=======
        val newProps = _rewritechild(props, rulesets) match {
>>>>>>> 442d6d6e
          case (ap: AlgProp, true) => flag = true; ap
          case _ => props
        }
        // Rewrite the atoms.
        val newAtoms = atoms.map {
          atom =>
<<<<<<< HEAD
            val (newatom, applied) = rewrite(atom, rulesets)
=======
            val (newatom, applied) = _rewritechild(atom, rulesets)
>>>>>>> 442d6d6e
          flag ||= applied
          newatom
        }
        // Return the result.
        if (flag) (AtomSeq(newProps, newAtoms), true) else (atom, false)
        
      case Apply(lhs, rhs) =>
<<<<<<< HEAD
        val newlhs = rewrite(lhs, rulesets)
        val newrhs = rewrite(rhs, rulesets)
=======
        val newlhs = _rewritechild(lhs, rulesets)
        val newrhs = _rewritechild(rhs, rulesets)
>>>>>>> 442d6d6e
        if (newlhs._2 || newrhs._2) {
          (Apply(newlhs._1, newrhs._1), true)
        } else {
          (atom, false)
        }
        
      case Lambda(param, body) =>
<<<<<<< HEAD
        val newparam = rewrite(param, rulesets) match {
          case (v: Variable, true) => (v, true)
          case _ => (param, false)
        }
        val newbody = rewrite(body, rulesets)
=======
        val newparam = _rewritechild(param, rulesets) match {
          case (v: Variable, true) => (v, true)
          case _ => (param, false)
        }
        val newbody = _rewritechild(body, rulesets)
>>>>>>> 442d6d6e
        if (newparam._2 || newbody._2) {
          (Lambda(newparam._1, newbody._1), true)
        } else {
          (atom, false)
        }

      case SpecialForm(tag, content) =>
        val newlhs = _rewritechild(tag, rulesets)
        val newrhs = _rewritechild(content, rulesets)
        if (newlhs._2 || newrhs._2) {
          (SpecialForm(newlhs._1, newrhs._1), true)
        } else {
          (atom, false)
        }

      case _ =>
        // Do nothing in this case.
        (atom, false)
    }
  }

  // *************** GUI changes
  /**
   * Rewrite the given atom, repeatedly applying the rules of the active
   * rulesets.  This is limited by the rewrite limit.
   * 
   * @param atom      The atom to rewrite.
   * @return  The rewritten atom, and true iff any rules were successfully
   *          applied.
   */
  def rewrite(atom: BasicAtom) = {
    ReplActor ! ("Eva","pushTable", "RuleLibrary rewrite")
    // top node of this subtree
    ReplActor ! ("Eva", "addToSubroot", ("rwNode", "RuleLibrary rewrite: ", atom)) // val rwNode = RWTree.addToCurrent("RuleLibrary rewrite: ", atom)
    ReplActor ! ("Eva", "setSubroot", "rwNode") // RWTree.current = rwNode
    val tempDisabled = ReplActor.disableGUIComs
    if (ReplActor.disableRuleLibraryVis) ReplActor.disableGUIComs = true
    
    // Check the cache.
    val (newatom, flag) = Memo.get(atom, _activeNames) match {
      case None =>
        val pair = doRewrite(atom, Set.empty)
        Memo.put(atom, _activeNames, pair._1, 0)
        Memo.put(pair._1, _activeNames, pair._1, 0)
        pair
      case Some(pair) => {
        if (BasicAtom.traceRules) {
          println("Got cached rewrite '" +
                  atom.toParseString + "' -> '" + pair._1.toParseString +
                  "' w. rulesets " + _activeNames)
        }
        pair
      }
    }
    
    ReplActor.disableGUIComs = tempDisabled
    if(flag) ReplActor ! ("Eva", "addTo", ("rwNode", "", newatom)) // RWTree.addTo(rwNode,newatom)
    ReplActor ! ("Eva", "popTable", "RuleLibrary rewrite")
    
    (newatom, flag)
  }
  // *************** end GUI changes

  // *************** GUI changes
  /**
   * Rewrite the given atom, repeatedly applying the rules of the specified
   * rulesets.  This is limited by the rewrite limit.
   * 
   * Perform rewriting of an atom given a collection of rulesets.
   * 
   * @param atom      The atom to rewrite.
   * @param rulesets  The rulesets to use, or `Set.empty` to use all enabled.
   * @return  The rewritten atom, and true iff any rules were successfully
   *          applied.
   */
  def rewrite(atom: BasicAtom, rulesets: Set[String]) = {
    ReplActor ! ("Eva","pushTable", "RuleLibrary rewrite")
    // top node of this subtree
    ReplActor ! ("Eva", "addToSubroot", ("rwNode", "RuleLibrary rewrite: ", atom)) // val rwNode = RWTree.addToCurrent("RuleLibrary rewrite: ", atom)
    ReplActor ! ("Eva", "setSubroot", "rwNode") // RWTree.current = rwNode 
    val tempDisabled = ReplActor.disableGUIComs
    if (ReplActor.disableRuleLibraryVis) ReplActor.disableGUIComs = true
    
    // Check the cache.
    val usedRulesets = if (rulesets.isEmpty) _activeNames else rulesets
    val (newatom, flag) = Memo.get(atom, usedRulesets) match {
      case None =>
        val pair = doRewrite(atom, usedRulesets)
        Memo.put(atom, usedRulesets, pair._1, 0)
        Memo.put(pair._1, usedRulesets, pair._1, 0)
        pair
      case Some(pair) => {
        if (BasicAtom.traceRules) {
          println("Got cached rewrite '" +
                  atom.toParseString + "' -> '" + pair._1.toParseString +
                  "' w. rulesets " + usedRulesets)
        }
        pair
      }
    }
    
    ReplActor.disableGUIComs = tempDisabled
    ReplActor ! ("Eva", "addTo", ("rwNode", "", newatom)) // RWTree.addTo(rwNode,newatom)
    ReplActor ! ("Eva", "popTable", "RuleLibrary rewrite")
    
    (newatom, flag)
  }
  // *************** end GUI changes

  /**
   * Rewrite the given atom, repeatedly applying the rules of the active
   * rulesets.  This is limited by the rewrite limit.
   * 
   * This is the main method responsible for implementing systematic rewrite
   * using rulesets and tracking the rewrite limit.  Do not memoize this
   * method!
   * 
   * @param atom      The atom to rewrite.
   * @param rulesets  The rulesets to use, or `Set.empty` to use all enabled.
   * @param bool      Flag used for tracking whether any rules have succeeded.
   * @param limit     The remaining rewrite limit.  Use a negative number for
   *                  no limit.
   * @return  The rewritten atom, and true iff any rules were successfully
   *          applied.
   */
  @tailrec
  private def doRewrite(atom: BasicAtom,
                        rulesets: Set[String] = Set.empty,
                        bool: Boolean = false,
                        limit: BigInt = _limit): (BasicAtom, Boolean) = {
    if (limit == 0) return (atom, bool)
    else rewriteOnce(atom, rulesets) match {
      case (newatom, false) =>
        return (newatom, bool)
      case (newatom, true) => {
        if (BasicAtom.traceRules) {
          println("Rewrote atom to '" + newatom.toParseString + "'")
        }
        if (atom == newatom) {
          return (newatom, true)
        }
        return doRewrite(newatom, rulesets, true,
                         if(limit > 0) limit-1 else limit)
      }
    }
  }
  
  //======================================================================
  // Ruleset management.
  //======================================================================

  /**
  * A map from ruleset names to integers indicating the rulesets position
  * in the bitsets.
  */
  private val _rs2bit = MMap[String,Int]()
  
  /** Bit index of the next ruleset. */
  private var _nextrs = 1
  
  /** Local convenience method to get the next ruleset index. */
  private def bump() = { val tmp = _nextrs ; _nextrs += 1 ; tmp }
  
  /** Bit zero is reserved for the default ruleset. */
  _rs2bit += ("DEFAULT" -> 0)
  
  /** The default ruleset is on by default. */
  enableRuleset("DEFAULT")
  
  /**
  * Get the bit for a ruleset.
  * 
  * @param name	The ruleset name.
  * @return	The bit for the ruleset.
  * @throws	NoSuchRulesetException
  * 					The ruleset has not been declared, and undeclared rulesets are
  * 					not allowed.
  */
  private def getRulesetBit(name: String) =
    _rs2bit.getOrElseUpdate(name, (
      if (allowUndeclared) bump()
      else throw new NoSuchRulesetException(
        "The ruleset " + name + " has not been declared.")))
  
  /**
  * Declare the ruleset.
  * 
  * @param name	The name of the new ruleset.
  * @return	True if the ruleset was declared, and false if it was already
  * 					(previously) declared.
  */
  def declareRuleset(name: String) =
    _rs2bit.get(name) match {
      case None => _rs2bit += (name -> bump()) ; true
      case _ => false
    }
  
  //======================================================================
  // Ruleset reference.
  //======================================================================
  
  /**
  * Make a ruleset reference.
  * 
  * @param name		The name of the ruleset.
  */
  def apply(name: String): RulesetRef = new _RulesetRef(name)
  
  /**
  * Make a ruleset reference.
  * 
  * @param name		The name of the ruleset.
  */
  def makeRulesetRef(name: String): RulesetRef = new _RulesetRef(name)
  
  /**
  * Implementation of ruleset references.
  * 
  * @param name		The name of the referenced ruleset.
  */
  private class _RulesetRef(val name: String) extends RulesetRef {
    /** The bit for the referenced ruleset. */
    val bit = getRulesetBit(name)
    
    /**
    * Apply this strategy. If any rule completes then the returned flag is
    * true. Otherwise it is false.
    */
    def doRewrite(atom: BasicAtom, hint: Option[Any]): (BasicAtom, Boolean) = {

      // Check the cache.
      Memo.get(atom, _activeNames) match {
        case None => {
          
          // We do not have a cached value for the current atom. We will
          // need to do the rewrites.
        }
        case Some(pair) => {
          
          // We have a cached value for this atom. Use it.
          if (BasicAtom.traceRules) {
            println("Got cached rewrite '" +
                    atom.toParseString + "' -> '" + pair._1.toParseString +
                    "' w. rulesets " + _activeNames)
          }
          return pair
        }
      }

      // Get the rules.
      val rules = getRules(atom, Set(name))
      // Now try every rule until one applies.
      for (rule <- rules) {
      	val (newatom, applied) = rule.doRewrite(atom, hint)
      	if (applied) {

          // Return the rewrite result.
          return (newatom, applied)
        }
      } // Try every rule until one applies.

      return (atom, false)
    }
    
    
    def tryMatchWithoutTypes(subject: BasicAtom, binds: Bindings, hints: Option[Any]) =
      if (subject == this) Match(binds) else subject match {
        case rr:RulesetRef if (rr.name == name) => Match(binds)
        case _ => Fail("Ruleset reference does not match subject.", this, subject)
      }
  }

  //======================================================================
  // Rule management.
  //======================================================================

  /**
   * Map each kind of atom to a list of rules for rewriting that atom.  The
   * rules are ordered, and each has an associated bit set that tells which
   * rulesets the rule is in.
   */
  private val _kind2rules = MMap[Class[_],ListBuffer[(BitSet,RewriteRule)]]()

  /**
   * Map each operator to a list of rules for rewriting terms with that
   * operator at the root.  The rules are ordered, and each has an associated
   * bit set that tells which rulesets the rule is in.
   */
  private val _op2rules = MMap[String,ListBuffer[(BitSet,RewriteRule)]]()

  /**
   * Add a rewrite rule to this context.
   * 
   * @param rule	The rewrite rule to add.
   * @throws	NoSuchRulesetException
   * 					At least one ruleset mentioned in the rule has not been declared,
   * 					and undeclared rulesets are not allowed.
   */
  def add(rule: RewriteRule) = {
    // Complete the rule.
    for (rule2 <- Completor.complete(rule)) doAdd(rule2)
    this
  }

  /**
   * Add a rewrite rule to this context.
   * 
   * @param rule	The rewrite rule to add.
   * @throws	NoSuchRulesetException
   * 					At least one ruleset mentioned in the rule has not been declared,
   * 					and undeclared rulesets are not allowed.
   */
  private def doAdd(rule: RewriteRule) = {
    // Make sure the rule is not (or does not appear to be) an identity.
    if (rule.pattern == rule.rewrite) {
      throw new IdentityRuleException("The rule " + rule.toParseString +
          " appears to be an identity.  It cannot be added to the system.")
    }
    
    // Figure out what rulesets this rule is in.  We build the bitset here.
    val bits = new BitSet()
    for (rs <- rule.rulesets) bits += getRulesetBit(rs)
    
    // Get (or create) the list for the kind of atom the rule's pattern uses.
    val list = getRuleList(rule.pattern)
    
    // Okay, now add the rule to the list.  We perform no checking to see if
    // the rule is already present.
    list += Pair(bits, rule)
    this
  }

  /**
   * Helper method to get all rules for a particular kind of atom.
   * 
   * @param atom	The atom.
   * @return	The list of rules for the given kind of atom.
   */
  private def getRuleList(atom: BasicAtom) = atom match {
    case Apply(op:Operator, _) =>
      _op2rules.getOrElseUpdate(op.name, ListBuffer[(BitSet, RewriteRule)]())
    case Apply(OperatorRef(op), _) =>
      _op2rules.getOrElseUpdate(op.name, ListBuffer[(BitSet, RewriteRule)]())
    case _ =>
      _kind2rules.getOrElseUpdate(atom.getClass(),
          ListBuffer[(BitSet, RewriteRule)]())
  }

  /**
   * Get the list of rules that apply to the given atom and which are in any
   * of the currently active rulesets.
   * 
   * @param atom	The atom to which the rule may apply.
   * @return	A list of rules.
   */
  def getRules(atom: BasicAtom) =
      for ((bits, rule) <- getRuleList(atom) ; if (!(bits & _active).isEmpty))
        yield rule

  /**
   * Get the list of rules that apply to the given atom and which are in any
   * of the specified rulesets.
   * 
   * @param atom	The atom to which to the rules may apply.
   * @param name	The ruleset names.
   * @return	A list of rules.
   */
  def getRules(atom: BasicAtom, names: Set[String]) = {
    val rsbits = names.foldLeft(new BitSet())(_ += getRulesetBit(_))
    for ((bits, rule) <- getRuleList(atom); if (!(bits & rsbits).isEmpty))
      yield rule
  }

  //======================================================================
  // Strings.
  //======================================================================

  /**
   * Generate a newline-separated list of rules that can be parsed using the
   * atom parser to reconstruct the set of rules in this context.
   * 
   * @return	The parseable rule sets.
   */
  def toParseString = {
    val buf = new StringBuilder
    for ((kind,list) <- _kind2rules) {
      buf append ("// Rules for " + kind.toString + ".\n")
      buf append list.map(_._2).mkParseString("","\n","\n")
    } // Add all the rules stored by kind.
    for ((name,list) <- _op2rules) {
      buf append ("// Rules for operator " + name + ".\n")
      buf append list.map(_._2).mkParseString("","\n","\n")
    } // Add all the rules stored by name.
    buf.toString()
  }

  /**
   * Generate a newline-separated list of rules that can be parsed by Scala
   * to reconstruct the set of rules in this context.
   * 
   * @return	The parseable rule sets.
   */
  override def toString = {
    val buf = new StringBuilder
    buf append "def _mkrulelib(_context: Context) {\n"
    buf append("  val rulelib = _context.ruleLibrary\n")
    for ((_,list) <- _kind2rules) {
      buf append list.map("  rulelib.add(" + _._2 + ")").mkString("","\n","\n")
    } // Add all rules stored by kind.
    for ((_,list) <- _op2rules) {
      buf append list.map("  rulelib.add(" + _._2 + ")").mkString("","\n","\n")
    } // Add all rules stored by name.
    buf append "}\n"
    buf.toString()
  }
}


/**
 * Generate synthetic rules based on the provided rule, if necessary.
 * 
 * Synthetic rules are required when a rule pattern's root is an associative
 * operator.  There are two cases.
 * 
 * If the operator is both associative and commutative, then one synthetic rule
 * is constructed by adding an additional argument to the right-hand side of
 * the argument list in both the pattern and the rewrite.
 * 
 * Example:
 * {{{
 * { rule and($x, not($x)) -> false }
 * }}}
 * Synthetic Rule:
 * {{{
 * { rule and($x, not($x), $r) -> and(false, $r) }
 * }}}
 * (The rewrite in the above rule is of course reduced to `false`.)
 * 
 * If the operator is associative but not commutative, then we must add three
 * synthetic rules that add new arguments to either end of both the pattern
 * and rewrite.
 * 
 * Example:
 * {{{
 * { rule concat($x, inv($x)) -> "" }
 * }}}
 * Synthetic Rules:
 * {{{
 * { rule concat($l, $x, inv($x)) -> concat($l, "") }
 * { rule concat($x, inv($x), $r) -> concat("", $r) }
 * { rule concat($l, $x, inv($x), $r) -> concat($l, "", $r) }
 * }}}
 */
private object Completor {
  /**
   * Perform partial completion for the given rule by generating the necessary
   * synthetic rules.
   * 
   * @param rule	The provided rule.
   * @return	A list of rules, including the original rule and any synthetic
   * 					rules.
   */
  def complete(rule: RewriteRule): List[RewriteRule] = {
    // Make a new list to hold the rules, and add the original rule.
    var list = List[RewriteRule](rule)
    
    // Extract the pattern and rewrite, and then check the pattern to see if
    // it uses an operator.
    val pattern = rule.pattern
    val rewrite = rule.rewrite
    pattern match {
      case Apply(op:OperatorRef, as:AtomSeq) => {
        // Extract the operator properties.
        val props = op.operator match {
          case po: SymbolicOperator => po.params.props
          case _ => NoProps
        }
        
        // If the operator is not associative, we don't need to do anything.
        if (!props.isA(false)) {
          return list
        }
        
        // The operator is associative.  We must at least add an argument on
        // the right-hand side.  Make and add the argument, and then add the
        // synthetic rule.
        var right = Variable(as(0).theType, "::R")
        var newpatternlist = as.atoms :+ right
        var newrewritelist = OmitSeq[BasicAtom](rewrite) :+ right
        val newRule = RewriteRule(Apply(op, AtomSeq(props, newpatternlist)),
                                  Apply(op, AtomSeq(props, newrewritelist)),
                                  rule.guards, rule.rulesets, true)
        list :+= newRule
        
        // If the operator is commutative, we are done.
        if (props.isC(false)) {
          return list
        }
        
        // Repeat the above to add an argument on the left-hand side.
        var left = Variable(as(0).theType, "::L")
        newpatternlist = left +: as.atoms
        newrewritelist = left +: OmitSeq[BasicAtom](rewrite)
        list :+= RewriteRule(Apply(op, AtomSeq(props, newpatternlist)),
            Apply(op, AtomSeq(props, newrewritelist)),
            rule.guards, rule.rulesets, true)
            
        // And again add the argument on the right-hand side.
        newpatternlist = newpatternlist :+ right
        newrewritelist = newrewritelist :+ right
        list :+= RewriteRule(Apply(op, AtomSeq(props, newpatternlist)),
            Apply(op, AtomSeq(props, newrewritelist)),
            rule.guards, rule.rulesets, true)
            
        // Done.
        return list
      }
      case _ => return list
    }
  }
}<|MERGE_RESOLUTION|>--- conflicted
+++ resolved
@@ -389,22 +389,14 @@
         var flag = false
         // Rewrite the properties.  The result must still be a property spec.
         // If not, we keep the same properties.
-<<<<<<< HEAD
-        val newProps = rewrite(props, rulesets) match {
-=======
         val newProps = _rewritechild(props, rulesets) match {
->>>>>>> 442d6d6e
           case (ap: AlgProp, true) => flag = true; ap
           case _ => props
         }
         // Rewrite the atoms.
         val newAtoms = atoms.map {
           atom =>
-<<<<<<< HEAD
-            val (newatom, applied) = rewrite(atom, rulesets)
-=======
             val (newatom, applied) = _rewritechild(atom, rulesets)
->>>>>>> 442d6d6e
           flag ||= applied
           newatom
         }
@@ -412,13 +404,8 @@
         if (flag) (AtomSeq(newProps, newAtoms), true) else (atom, false)
         
       case Apply(lhs, rhs) =>
-<<<<<<< HEAD
-        val newlhs = rewrite(lhs, rulesets)
-        val newrhs = rewrite(rhs, rulesets)
-=======
         val newlhs = _rewritechild(lhs, rulesets)
         val newrhs = _rewritechild(rhs, rulesets)
->>>>>>> 442d6d6e
         if (newlhs._2 || newrhs._2) {
           (Apply(newlhs._1, newrhs._1), true)
         } else {
@@ -426,19 +413,11 @@
         }
         
       case Lambda(param, body) =>
-<<<<<<< HEAD
-        val newparam = rewrite(param, rulesets) match {
-          case (v: Variable, true) => (v, true)
-          case _ => (param, false)
-        }
-        val newbody = rewrite(body, rulesets)
-=======
         val newparam = _rewritechild(param, rulesets) match {
           case (v: Variable, true) => (v, true)
           case _ => (param, false)
         }
         val newbody = _rewritechild(body, rulesets)
->>>>>>> 442d6d6e
         if (newparam._2 || newbody._2) {
           (Lambda(newparam._1, newbody._1), true)
         } else {
