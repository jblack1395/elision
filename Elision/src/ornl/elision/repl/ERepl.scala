--- conflicted
+++ resolved
@@ -488,17 +488,8 @@
     // Report startup time.
     stopTimer
     printf("Startup Time: " + getLastTimeString + "\n")
-<<<<<<< HEAD
     SymbolicOperator.reportTime
 	
-    // activates communications with the GUI if we are using it.
-    if(ReplActor.guiMode) {
-      ReplActor ! ("disableGUIComs", false)
-    }
-=======
-    TypedSymbolicOperator.reportTime
->>>>>>> a7c42357
-
     // Configure the console and history.
     val cr = new ConsoleReader
     val term = cr.getTerminal
